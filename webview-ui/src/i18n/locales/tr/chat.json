{
	"greeting": "Kilo Code sizin için ne yapabilir?",
	"task": {
		"title": "Görev",
		"expand": "Görevi genişlet",
		"collapse": "Görevi daralt",
		"seeMore": "Daha fazla gör",
		"seeLess": "Daha az gör",
		"tokens": "Tokenlar",
		"cache": "Önbellek",
		"apiCost": "API Maliyeti",
		"size": "Boyut",
		"contextWindow": "Bağlam Uzunluğu",
		"closeAndStart": "Görevi kapat ve yeni bir görev başlat",
		"export": "Görev geçmişini dışa aktar",
		"delete": "Görevi sil (Onayı atlamak için Shift + Tıkla)",
		"condenseContext": "Bağlamı akıllıca yoğunlaştır",
		"share": "Görevi paylaş",
		"shareWithOrganization": "Kuruluşla paylaş",
		"shareWithOrganizationDescription": "Sadece kuruluşunuzun üyeleri erişebilir",
		"sharePublicly": "Herkese açık paylaş",
		"sharePubliclyDescription": "Bağlantıya sahip herkes erişebilir",
		"connectToCloud": "Buluta bağlan",
		"connectToCloudDescription": "Görevleri paylaşmak için Kilo Code Cloud'a giriş yap",
		"sharingDisabledByOrganization": "Paylaşım kuruluş tarafından devre dışı bırakıldı",
		"shareSuccessOrganization": "Organizasyon bağlantısı panoya kopyalandı",
		"shareSuccessPublic": "Genel bağlantı panoya kopyalandı",
		"openInCloud": "Görevi Roo Code Cloud'da aç",
		"openInCloudIntro": "Roo'yu her yerden izlemeye veya etkileşime devam et. Açmak için tara, tıkla veya kopyala."
	},
	"history": {
		"title": "Geçmiş"
	},
	"unpin": "Sabitlemeyi iptal et",
	"pin": "Sabitle",
	"tokenProgress": {
		"availableSpace": "Kullanılabilir alan: {{amount}} token",
		"tokensUsed": "Kullanılan tokenlar: {{used}} / {{total}}",
		"reservedForResponse": "Model yanıtı için ayrılan: {{amount}} token"
	},
	"retry": {
		"title": "Yeniden Dene",
		"tooltip": "İşlemi tekrar dene"
	},
	"startNewTask": {
		"title": "Yeni Görev Başlat",
		"tooltip": "Yeni bir görev başlat"
	},
	"reportBug": {
		"title": "Hata Bildir"
	},
	"proceedAnyways": {
		"title": "Yine de Devam Et",
		"tooltip": "Komut çalışırken devam et"
	},
	"save": {
		"title": "Kaydet",
		"tooltip": "Mesaj değişikliklerini kaydet"
	},
	"reject": {
		"title": "Reddet",
		"tooltip": "Bu eylemi reddet"
	},
	"completeSubtaskAndReturn": "Alt görevi tamamla ve geri dön",
	"approve": {
		"title": "Onayla",
		"tooltip": "Bu eylemi onayla"
	},
	"runCommand": {
		"title": "Komutu Çalıştır",
		"tooltip": "Bu komutu çalıştır"
	},
	"proceedWhileRunning": {
		"title": "Çalışırken Devam Et",
		"tooltip": "Uyarılara rağmen devam et"
	},
	"killCommand": {
		"title": "Komutu Durdur",
		"tooltip": "Mevcut komutu durdur"
	},
	"resumeTask": {
		"title": "Göreve Devam Et",
		"tooltip": "Mevcut göreve devam et"
	},
	"terminate": {
		"title": "Sonlandır",
		"tooltip": "Mevcut görevi sonlandır"
	},
	"cancel": {
		"title": "İptal",
		"tooltip": "Mevcut işlemi iptal et"
	},
	"scrollToBottom": "Sohbetin altına kaydır",
	"about": "AI yardımıyla kod oluşturun, yeniden düzenleyin ve hatalarını ayıklayın. Daha fazla bilgi edinmek için <DocsLink>belgelerimize</DocsLink> göz atın.",
	"onboarding": "<strong>Bu çalışma alanındaki görev listeniz boş.</strong> Aşağıya bir görev yazarak başlayın. Nasıl başlayacağınızdan emin değil misiniz? Kilo Code'nun sizin için neler yapabileceği hakkında daha fazla bilgiyi <DocsLink>belgelerde</DocsLink> okuyun.",
	"rooTips": {
		"boomerangTasks": {
			"title": "Görev Orkestrasyonu",
			"description": "Görevleri daha küçük, yönetilebilir parçalara ayırın."
		},
		"stickyModels": {
			"title": "Yapışkan Modlar",
			"description": "Her mod, en son kullandığınız modeli hatırlar"
		},
		"tools": {
			"title": "Araçlar",
			"description": "AI'nın web'e göz atarak, komutlar çalıştırarak ve daha fazlasını yaparak sorunları çözmesine izin verin."
		},
		"customizableModes": {
			"title": "Özelleştirilebilir Modlar",
			"description": "Kendi davranışları ve atanmış modelleri ile özelleştirilmiş kişilikler"
		}
	},
	"selectMode": "Etkileşim modunu seçin",
	"selectApiConfig": "API yapılandırmasını seçin",
	"selectModelConfig": "Model seçin",
	"enhancePrompt": "Ek bağlamla istemi geliştir",
	"addImages": "Mesaja resim ekle",
	"sendMessage": "Mesaj gönder",
	"stopTts": "Metin okumayı durdur",
	"typeMessage": "Bir mesaj yazın...",
	"typeTask": "Görevinizi buraya yazın...",
	"addContext": "Bağlam eklemek için @, komutlar için /",
	"dragFiles": "dosyaları sürüklemek için shift tuşuna basılı tutun",
	"dragFilesImages": "dosyaları/resimleri sürüklemek için shift tuşuna basılı tutun",
	"enhancePromptDescription": "'İstemi geliştir' düğmesi, ek bağlam, açıklama veya yeniden ifade sağlayarak isteğinizi iyileştirmeye yardımcı olur. Buraya bir istek yazıp düğmeye tekrar tıklayarak nasıl çalıştığını görebilirsiniz.",
	"modeSelector": {
		"title": "Modlar",
		"marketplace": "Mod Pazaryeri",
		"settings": "Mod Ayarları",
		"description": "Kilo Code'nun davranışını özelleştiren uzmanlaşmış kişilikler.",
		"searchPlaceholder": "Modları ara...",
		"noResults": "Sonuç bulunamadı"
	},
	"errorReadingFile": "Dosya okuma hatası:",
	"noValidImages": "Hiçbir geçerli resim işlenmedi",
	"separator": "Ayırıcı",
	"edit": "Düzenle...",
	"forNextMode": "sonraki mod için",
	"forPreviousMode": "önceki mod için",
	"error": "Hata",
	"diffError": {
		"title": "Düzenleme Başarısız"
	},
	"troubleMessage": "Kilo Code sorun yaşıyor...",
	"apiRequest": {
		"title": "API İsteği",
		"failed": "API İsteği Başarısız",
		"streaming": "API İsteği...",
		"cancelled": "API İsteği İptal Edildi",
		"streamingFailed": "API Akışı Başarısız"
	},
	"checkpoint": {
		"regular": "Kontrol Noktası",
		"initializingWarning": "Kontrol noktası hala başlatılıyor... Bu çok uzun sürerse, <settingsLink>ayarlar</settingsLink> bölümünden kontrol noktalarını devre dışı bırakabilir ve görevinizi yeniden başlatabilirsiniz.",
		"menu": {
			"viewDiff": "Farkları Görüntüle",
			"restore": "Kontrol Noktasını Geri Yükle",
			"restoreFiles": "Dosyaları Geri Yükle",
			"restoreFilesDescription": "Projenizin dosyalarını bu noktada alınan bir anlık görüntüye geri yükler.",
			"restoreFilesAndTask": "Dosyaları ve Görevi Geri Yükle",
			"confirm": "Onayla",
			"cancel": "İptal",
			"cannotUndo": "Bu işlem geri alınamaz.",
			"restoreFilesAndTaskDescription": "Projenizin dosyalarını bu noktada alınan bir anlık görüntüye geri yükler ve bu noktadan sonraki tüm mesajları siler."
		},
		"current": "Mevcut"
	},
	"instructions": {
		"wantsToFetch": "Kilo Code mevcut göreve yardımcı olmak için ayrıntılı talimatlar almak istiyor"
	},
	"fileOperations": {
		"wantsToRead": "Kilo Code bu dosyayı okumak istiyor:",
		"wantsToReadOutsideWorkspace": "Kilo Code çalışma alanı dışındaki bu dosyayı okumak istiyor:",
		"didRead": "Kilo Code bu dosyayı okudu:",
		"wantsToEdit": "Kilo Code bu dosyayı düzenlemek istiyor:",
		"wantsToEditOutsideWorkspace": "Kilo Code çalışma alanı dışındaki bu dosyayı düzenlemek istiyor:",
		"wantsToEditProtected": "Kilo Code korumalı bir yapılandırma dosyasını düzenlemek istiyor:",
		"wantsToCreate": "Kilo Code yeni bir dosya oluşturmak istiyor:",
		"wantsToSearchReplace": "Kilo Code bu dosyada arama ve değiştirme yapmak istiyor:",
		"didSearchReplace": "Kilo Code bu dosyada arama ve değiştirme yaptı:",
		"wantsToInsert": "Kilo Code bu dosyaya içerik eklemek istiyor:",
		"wantsToInsertWithLineNumber": "Kilo Code bu dosyanın {{lineNumber}}. satırına içerik eklemek istiyor:",
		"wantsToInsertAtEnd": "Kilo Code bu dosyanın sonuna içerik eklemek istiyor:",
		"wantsToReadAndXMore": "Kilo Code bu dosyayı ve {{count}} tane daha okumak istiyor:",
		"wantsToReadMultiple": "Kilo Code birden fazla dosya okumak istiyor:",
		"wantsToApplyBatchChanges": "Kilo Code birden fazla dosyaya değişiklik uygulamak istiyor:",
		"wantsToGenerateImage": "Kilo Code bir görsel oluşturmak istiyor:",
		"wantsToGenerateImageOutsideWorkspace": "Kilo Code çalışma alanının dışında bir görsel oluşturmak istiyor:",
		"wantsToGenerateImageProtected": "Kilo Code korumalı bir konumda görsel oluşturmak istiyor:",
		"didGenerateImage": "Kilo Code bir görsel oluşturdu:"
	},
	"directoryOperations": {
		"wantsToViewTopLevel": "Kilo Code bu dizindeki üst düzey dosyaları görüntülemek istiyor:",
		"didViewTopLevel": "Kilo Code bu dizindeki üst düzey dosyaları görüntüledi:",
		"wantsToViewRecursive": "Kilo Code bu dizindeki tüm dosyaları özyinelemeli olarak görüntülemek istiyor:",
		"didViewRecursive": "Kilo Code bu dizindeki tüm dosyaları özyinelemeli olarak görüntüledi:",
		"wantsToViewDefinitions": "Kilo Code bu dizinde kullanılan kaynak kod tanımlama isimlerini görüntülemek istiyor:",
		"didViewDefinitions": "Kilo Code bu dizinde kullanılan kaynak kod tanımlama isimlerini görüntüledi:",
		"wantsToSearch": "Kilo Code bu dizinde <code>{{regex}}</code> için arama yapmak istiyor:",
		"didSearch": "Kilo Code bu dizinde <code>{{regex}}</code> için arama yaptı:",
		"wantsToSearchOutsideWorkspace": "Kilo Code bu dizinde (çalışma alanı dışında) <code>{{regex}}</code> için arama yapmak istiyor:",
		"didSearchOutsideWorkspace": "Kilo Code bu dizinde (çalışma alanı dışında) <code>{{regex}}</code> için arama yaptı:",
		"wantsToViewTopLevelOutsideWorkspace": "Kilo Code bu dizindeki (çalışma alanı dışında) üst düzey dosyaları görüntülemek istiyor:",
		"didViewTopLevelOutsideWorkspace": "Kilo Code bu dizindeki (çalışma alanı dışında) üst düzey dosyaları görüntüledi:",
		"wantsToViewRecursiveOutsideWorkspace": "Kilo Code bu dizindeki (çalışma alanı dışında) tüm dosyaları özyinelemeli olarak görüntülemek istiyor:",
		"didViewRecursiveOutsideWorkspace": "Kilo Code bu dizindeki (çalışma alanı dışında) tüm dosyaları özyinelemeli olarak görüntüledi:",
		"wantsToViewDefinitionsOutsideWorkspace": "Kilo Code bu dizinde (çalışma alanı dışında) kullanılan kaynak kod tanımlama isimlerini görüntülemek istiyor:",
		"didViewDefinitionsOutsideWorkspace": "Kilo Code bu dizinde (çalışma alanı dışında) kullanılan kaynak kod tanımlama isimlerini görüntüledi:"
	},
	"commandOutput": "Komut Çıktısı",
	"commandExecution": {
		"running": "Çalışıyor",
		"pid": "PID: {{pid}}",
		"exited": "Çıkıldı ({{exitCode}})",
		"manageCommands": "Komut İzinlerini Yönet",
		"commandManagementDescription": "Komut izinlerini yönetin: Otomatik yürütmeye izin vermek için ✓'e, yürütmeyi reddetmek için ✗'e tıklayın. Desenler açılıp kapatılabilir veya listelerden kaldırılabilir. <settingsLink>Tüm ayarları görüntüle</settingsLink>",
		"addToAllowed": "İzin verilenler listesine ekle",
		"removeFromAllowed": "İzin verilenler listesinden kaldır",
		"addToDenied": "Reddedilenler listesine ekle",
		"removeFromDenied": "Reddedilenler listesinden kaldır",
		"abortCommand": "Komut yürütmeyi iptal et",
		"expandOutput": "Çıktıyı genişlet",
		"collapseOutput": "Çıktıyı daralt",
		"expandManagement": "Komut yönetimi bölümünü genişlet",
		"collapseManagement": "Komut yönetimi bölümünü daralt"
	},
	"response": "Yanıt",
	"arguments": "Argümanlar",
	"mcp": {
		"wantsToUseTool": "Kilo Code {{serverName}} MCP sunucusunda bir araç kullanmak istiyor:",
		"wantsToAccessResource": "Kilo Code {{serverName}} MCP sunucusundaki bir kaynağa erişmek istiyor:"
	},
	"modes": {
		"wantsToSwitch": "Kilo Code <code>{{mode}}</code> moduna geçmek istiyor",
		"wantsToSwitchWithReason": "Kilo Code <code>{{mode}}</code> moduna geçmek istiyor çünkü: {{reason}}",
		"didSwitch": "Kilo Code <code>{{mode}}</code> moduna geçti",
		"didSwitchWithReason": "Kilo Code <code>{{mode}}</code> moduna geçti çünkü: {{reason}}"
	},
	"subtasks": {
		"wantsToCreate": "Kilo Code <code>{{mode}}</code> modunda yeni bir alt görev oluşturmak istiyor:",
		"wantsToFinish": "Kilo Code bu alt görevi bitirmek istiyor",
		"newTaskContent": "Alt Görev Talimatları",
		"completionContent": "Alt Görev Tamamlandı",
		"resultContent": "Alt Görev Sonuçları",
		"defaultResult": "Lütfen sonraki göreve devam edin.",
		"completionInstructions": "Alt görev tamamlandı! Sonuçları inceleyebilir ve düzeltmeler veya sonraki adımlar önerebilirsiniz. Her şey iyi görünüyorsa, sonucu üst göreve döndürmek için onaylayın."
	},
	"questions": {
		"hasQuestion": "Kilo Code'nun bir sorusu var:"
	},
	"taskCompleted": "Görev Tamamlandı",
	"powershell": {
		"issues": "Windows PowerShell ile ilgili sorunlar yaşıyor gibi görünüyorsunuz, lütfen şu konuya bakın"
	},
	"autoApprove": {
		"tooltip": "Otomatik onay ayarlarını yönet",
		"title": "Otomatik onayla",
		"all": "Tümü",
		"none": "Hiçbiri",
<<<<<<< HEAD
		"description": "Otomatik onay, Kilo Code'un izin istemeden işlemler gerçekleştirmesine olanak tanır. Yalnızca tamamen güvendiğiniz eylemler için etkinleştirin. Daha detaylı yapılandırma <settingsLink>Ayarlar</settingsLink>'da mevcuttur.",
		"selectOptionsFirst": "Otomatik onayı etkinleştirmek için aşağıdan en az bir seçenek belirleyin",
		"toggleAriaLabel": "Otomatik onayı değiştir",
		"disabledAriaLabel": "Otomatik onay devre dışı - önce seçenekleri belirleyin"
=======
		"description": "İzin istemeden bu eylemleri gerçekleştirin. Bunu yalnızca tamamen güvendiğiniz eylemler için etkinleştirin.",
		"selectOptionsFirst": "Otomatik onayı etkinleştirmek için aşağıdan en az bir seçenek seçin",
		"toggleAriaLabel": "Otomatik onayı aç/kapat",
		"disabledAriaLabel": "Otomatik onay devre dışı - önce seçenekleri seçin",
		"triggerLabel_zero": "Otomatik onay yok",
		"triggerLabel_one": "1 otomatik onaylandı",
		"triggerLabel_other": "{{count}} otomatik onaylandı",
		"triggerLabelAll": "YOLO"
>>>>>>> 68352562
	},
	"reasoning": {
		"thinking": "Düşünüyor",
		"seconds": "{{count}}sn"
	},
	"contextCondense": {
		"title": "Bağlam Özetlendi",
		"condensing": "Bağlam yoğunlaştırılıyor...",
		"errorHeader": "Bağlam yoğunlaştırılamadı",
		"tokens": "token"
	},
	"followUpSuggest": {
		"copyToInput": "Giriş alanına kopyala (veya Shift + tıklama)",
		"autoSelectCountdown": "{{count}}s içinde otomatik seçilecek",
		"countdownDisplay": "{{count}}sn"
	},
	"announcement": {
		"title": "🎉 Roo Code {{version}} Yayınlandı",
		"description": "<bold>Roo Code Cloud</bold> Tanıtımı: Roo'nun gücünü IDE'nin ötesine taşıyoruz",
		"feature1": "<bold>Görev ilerlemesini her yerden takip edin (Ücretsiz):</bold> IDE'nizde sıkışıp kalmadan uzun süren görevlerin gerçek zamanlı güncellemelerini alın",
		"feature2": "<bold>Roo Uzantısını uzaktan kontrol edin (Pro):</bold> Sohbet tabanlı tarayıcı arayüzünden görevleri başlatın, durdurun ve etkileşime geçin.",
		"learnMore": "Kontrolü ele almaya hazır mısınız? Daha fazlasını <learnMoreLink>buradan</learnMoreLink> öğrenin.",
		"visitCloudButton": "Roo Code Cloud'u Ziyaret Et",
		"socialLinks": "Bize <xLink>X</xLink>, <discordLink>Discord</discordLink>, veya <redditLink>r/RooCode</redditLink>'da katılın"
	},
	"browser": {
		"rooWantsToUse": "Kilo Code tarayıcıyı kullanmak istiyor:",
		"consoleLogs": "Konsol Kayıtları",
		"noNewLogs": "(Yeni kayıt yok)",
		"screenshot": "Tarayıcı ekran görüntüsü",
		"cursor": "imleç",
		"navigation": {
			"step": "Adım {{current}} / {{total}}",
			"previous": "Önceki",
			"next": "Sonraki"
		},
		"sessionStarted": "Tarayıcı Oturumu Başlatıldı",
		"actions": {
			"title": "Tarayıcı İşlemi: ",
			"launch": "{{url}} adresinde tarayıcı başlat",
			"click": "Tıkla ({{coordinate}})",
			"type": "Yaz \"{{text}}\"",
			"scrollDown": "Aşağı kaydır",
			"scrollUp": "Yukarı kaydır",
			"close": "Tarayıcıyı kapat"
		}
	},
	"codeblock": {
		"tooltips": {
			"expand": "Kod bloğunu genişlet",
			"collapse": "Kod bloğunu daralt",
			"enable_wrap": "Satır kaydırmayı etkinleştir",
			"disable_wrap": "Satır kaydırmayı devre dışı bırak",
			"copy_code": "Kodu kopyala"
		}
	},
	"systemPromptWarning": "UYARI: Özel sistem komut geçersiz kılma aktif. Bu işlevselliği ciddi şekilde bozabilir ve öngörülemeyen davranışlara neden olabilir.",
	"profileViolationWarning": "Geçerli profil kuruluşunuzun ayarlarıyla uyumlu değil",
	"shellIntegration": {
		"title": "Komut Çalıştırma Uyarısı",
		"description": "Komutunuz VSCode terminal kabuk entegrasyonu olmadan çalıştırılıyor. Bu uyarıyı gizlemek için <settingsLink>Kilo Code ayarları</settingsLink>'nın <strong>Terminal</strong> bölümünden kabuk entegrasyonunu devre dışı bırakabilir veya aşağıdaki bağlantıyı kullanarak VSCode terminal entegrasyonu sorunlarını giderebilirsiniz.",
		"troubleshooting": "Kabuk entegrasyonu belgelerini görmek için buraya tıklayın."
	},
	"ask": {
		"autoApprovedRequestLimitReached": {
			"title": "Otomatik Onaylanan İstek Limiti Aşıldı",
			"description": "Kilo Code, {{count}} API isteği/istekleri için otomatik onaylanan limite ulaştı. Sayacı sıfırlamak ve göreve devam etmek istiyor musunuz?",
			"button": "Sıfırla ve Devam Et"
		},
		"autoApprovedCostLimitReached": {
			"title": "Otomatik Onaylanan Maliyet Sınırına Ulaşıldı",
			"description": "Kilo Code otomatik olarak onaylanmış ${{count}} maliyet sınırına ulaştı. Maliyeti sıfırlamak ve göreve devam etmek ister misiniz?",
			"button": "Sıfırla ve Devam Et"
		}
	},
	"codebaseSearch": {
		"wantsToSearch": "Kilo Code kod tabanında <code>{{query}}</code> aramak istiyor:",
		"wantsToSearchWithPath": "Kilo Code <code>{{path}}</code> içinde kod tabanında <code>{{query}}</code> aramak istiyor:",
		"didSearch_one": "1 sonuç bulundu",
		"didSearch_other": "{{count}} sonuç bulundu",
		"resultTooltip": "Benzerlik puanı: {{score}} (dosyayı açmak için tıklayın)"
	},
	"read-batch": {
		"approve": {
			"title": "Tümünü Onayla"
		},
		"deny": {
			"title": "Tümünü Reddet"
		}
	},
	"indexingStatus": {
		"ready": "İndeks hazır",
		"indexing": "İndeksleniyor {{percentage}}%",
		"indexed": "İndekslendi",
		"error": "İndeks hatası",
		"status": "İndeks durumu"
	},
	"versionIndicator": {
		"ariaLabel": "Sürüm {{version}} - Sürüm notlarını görüntülemek için tıklayın"
	},
	"rooCloudCTA": {
		"title": "Roo Code Cloud gelişiyor!",
		"description": "Bulutta uzak ajanlar çalıştırın, görevlerinize her yerden erişin, başkalarıyla işbirliği yapın ve daha fazlası.",
		"joinWaitlist": "En son güncellemeleri almak için kaydolun."
	},
	"editMessage": {
		"placeholder": "Mesajını düzenle..."
	},
	"command": {
		"triggerDescription": "{{name}} komutunu tetikle"
	},
	"slashCommands": {
		"tooltip": "Eğik çizgi komutlarını yönet",
		"title": "Eğik Çizgi Komutları",
		"description": "Yerleşik eğik çizgi komutlarını kullanın veya sık kullanılan komut istemleri ve iş akışlarına hızlı erişim için özel komutlar oluşturun. <DocsLink>Belgeler</DocsLink>",
		"builtInCommands": "Yerleşik Komutlar",
		"globalCommands": "Genel Komutlar",
		"workspaceCommands": "Çalışma Alanı Komutları",
		"globalCommand": "Genel komut",
		"editCommand": "Komutu düzenle",
		"deleteCommand": "Komutu sil",
		"newGlobalCommandPlaceholder": "Yeni genel komut...",
		"newWorkspaceCommandPlaceholder": "Yeni çalışma alanı komutu...",
		"deleteDialog": {
			"title": "Komutu Sil",
			"description": "\"{{name}}\" komutunu silmek istediğinizden emin misiniz? Bu işlem geri alınamaz.",
			"cancel": "İptal",
			"confirm": "Sil"
		}
	},
	"queuedMessages": {
		"title": "Sıradaki Mesajlar:",
		"clickToEdit": "Mesajı düzenlemek için tıkla"
	},
	"slashCommand": {
		"wantsToRun": "Roo bir slash komutu çalıştırmak istiyor:",
		"didRun": "Roo bir slash komutu çalıştırdı:"
	}
}<|MERGE_RESOLUTION|>--- conflicted
+++ resolved
@@ -258,12 +258,6 @@
 		"title": "Otomatik onayla",
 		"all": "Tümü",
 		"none": "Hiçbiri",
-<<<<<<< HEAD
-		"description": "Otomatik onay, Kilo Code'un izin istemeden işlemler gerçekleştirmesine olanak tanır. Yalnızca tamamen güvendiğiniz eylemler için etkinleştirin. Daha detaylı yapılandırma <settingsLink>Ayarlar</settingsLink>'da mevcuttur.",
-		"selectOptionsFirst": "Otomatik onayı etkinleştirmek için aşağıdan en az bir seçenek belirleyin",
-		"toggleAriaLabel": "Otomatik onayı değiştir",
-		"disabledAriaLabel": "Otomatik onay devre dışı - önce seçenekleri belirleyin"
-=======
 		"description": "İzin istemeden bu eylemleri gerçekleştirin. Bunu yalnızca tamamen güvendiğiniz eylemler için etkinleştirin.",
 		"selectOptionsFirst": "Otomatik onayı etkinleştirmek için aşağıdan en az bir seçenek seçin",
 		"toggleAriaLabel": "Otomatik onayı aç/kapat",
@@ -272,7 +266,6 @@
 		"triggerLabel_one": "1 otomatik onaylandı",
 		"triggerLabel_other": "{{count}} otomatik onaylandı",
 		"triggerLabelAll": "YOLO"
->>>>>>> 68352562
 	},
 	"reasoning": {
 		"thinking": "Düşünüyor",
