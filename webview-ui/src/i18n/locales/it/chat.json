{
	"greeting": "Cosa può fare Kilo Code per te?",
	"task": {
		"title": "Attività",
		"seeMore": "Vedi altro",
		"seeLess": "Vedi meno",
		"tokens": "Tokens:",
		"cache": "Cache:",
		"apiCost": "Costo API:",
		"contextWindow": "Finestra di contesto:",
		"closeAndStart": "Chiudi attività e iniziane una nuova",
		"export": "Esporta cronologia attività",
		"delete": "Elimina attività (Shift + Clic per saltare la conferma)"
	},
	"unpin": "Rilascia",
	"pin": "Fissa",
	"tokenProgress": {
		"availableSpace": "Spazio disponibile: {{amount}} tokens",
		"tokensUsed": "Tokens utilizzati: {{used}} di {{total}}",
		"reservedForResponse": "Riservato per risposta del modello: {{amount}} tokens"
	},
	"retry": {
		"title": "Riprova",
		"tooltip": "Prova di nuovo l'operazione"
	},
	"startNewTask": {
		"title": "Inizia nuova attività",
		"tooltip": "Inizia una nuova attività"
	},
	"proceedAnyways": {
		"title": "Procedi comunque",
		"tooltip": "Continua mentre il comando è in esecuzione"
	},
	"save": {
		"title": "Salva",
		"tooltip": "Salva le modifiche al file"
	},
	"reject": {
		"title": "Rifiuta",
		"tooltip": "Rifiuta questa azione"
	},
	"completeSubtaskAndReturn": "Completa sottoattività e torna indietro",
	"approve": {
		"title": "Approva",
		"tooltip": "Approva questa azione"
	},
	"runCommand": {
		"title": "Esegui comando",
		"tooltip": "Esegui questo comando"
	},
	"proceedWhileRunning": {
		"title": "Procedi durante l'esecuzione",
		"tooltip": "Continua nonostante gli avvisi"
	},
	"resumeTask": {
		"title": "Riprendi attività",
		"tooltip": "Continua l'attività corrente"
	},
	"terminate": {
		"title": "Termina",
		"tooltip": "Termina l'attività corrente"
	},
	"cancel": {
		"title": "Annulla",
		"tooltip": "Annulla l'operazione corrente"
	},
	"scrollToBottom": "Scorri fino alla fine della chat",
	"selectMode": "Seleziona modalità di interazione",
	"selectApiConfig": "Seleziona configurazione API",
	"enhancePrompt": "Migliora prompt con contesto aggiuntivo",
	"addImages": "Aggiungi immagini al messaggio",
	"sendMessage": "Invia messaggio",
	"typeMessage": "Scrivi un messaggio...",
	"typeTask": "Scrivi la tua attività qui...",
	"addContext": "@ per aggiungere contesto, / per cambiare modalità",
	"dragFiles": "tieni premuto shift per trascinare file",
	"dragFilesImages": "tieni premuto shift per trascinare file/immagini",
	"enhancePromptDescription": "Il pulsante 'Migliora prompt' aiuta a migliorare la tua richiesta fornendo contesto aggiuntivo, chiarimenti o riformulazioni. Prova a digitare una richiesta qui e fai di nuovo clic sul pulsante per vedere come funziona.",
	"errorReadingFile": "Errore nella lettura del file:",
	"noValidImages": "Nessuna immagine valida è stata elaborata",
	"separator": "Separatore",
	"edit": "Modifica...",
	"forNextMode": "per la prossima modalità",
	"instructions": {
		"wantsToFetch": "Roo vuole recuperare istruzioni dettagliate per aiutare con l'attività corrente"
	},
	"error": "Errore",
	"troubleMessage": "Kilo Code sta avendo problemi...",
	"apiRequest": {
		"title": "Richiesta API",
		"failed": "Richiesta API fallita",
		"streaming": "Richiesta API...",
		"cancelled": "Richiesta API annullata",
		"streamingFailed": "Streaming API fallito"
	},
	"checkpoint": {
		"initial": "Checkpoint iniziale",
		"regular": "Checkpoint",
		"menu": {
			"viewDiff": "Visualizza differenze",
			"restore": "Ripristina checkpoint",
			"restoreFiles": "Ripristina file",
			"restoreFilesDescription": "Ripristina i file del tuo progetto a uno snapshot catturato in questo punto.",
			"restoreFilesAndTask": "Ripristina file e attività",
			"confirm": "Conferma",
			"cancel": "Annulla",
			"cannotUndo": "Questa azione non può essere annullata.",
			"restoreFilesAndTaskDescription": "Ripristina i file del tuo progetto a uno snapshot catturato in questo punto ed elimina tutti i messaggi successivi a questo punto."
		},
		"current": "Corrente"
	},
	"fileOperations": {
<<<<<<< HEAD
		"wantsToRead": "Kilo Code vuole leggere questo file:",
		"didRead": "Kilo Code ha letto questo file:",
		"wantsToEdit": "Kilo Code vuole modificare questo file:",
		"wantsToCreate": "Kilo Code vuole creare un nuovo file:"
=======
		"wantsToRead": "Roo vuole leggere questo file:",
		"wantsToReadOutsideWorkspace": "Roo vuole leggere questo file al di fuori dell'area di lavoro:",
		"didRead": "Roo ha letto questo file:",
		"wantsToEdit": "Roo vuole modificare questo file:",
		"wantsToEditOutsideWorkspace": "Roo vuole modificare questo file al di fuori dell'area di lavoro:",
		"wantsToCreate": "Roo vuole creare un nuovo file:"
>>>>>>> 0949556b
	},
	"directoryOperations": {
		"wantsToViewTopLevel": "Kilo Code vuole visualizzare i file di primo livello in questa directory:",
		"didViewTopLevel": "Kilo Code ha visualizzato i file di primo livello in questa directory:",
		"wantsToViewRecursive": "Kilo Code vuole visualizzare ricorsivamente tutti i file in questa directory:",
		"didViewRecursive": "Kilo Code ha visualizzato ricorsivamente tutti i file in questa directory:",
		"wantsToViewDefinitions": "Kilo Code vuole visualizzare i nomi delle definizioni di codice sorgente utilizzate in questa directory:",
		"didViewDefinitions": "Kilo Code ha visualizzato i nomi delle definizioni di codice sorgente utilizzate in questa directory:",
		"wantsToSearch": "Kilo Code vuole cercare in questa directory <code>{{regex}}</code>:",
		"didSearch": "Kilo Code ha cercato in questa directory <code>{{regex}}</code>:"
	},
	"commandOutput": "Output del comando",
	"response": "Risposta",
	"arguments": "Argomenti",
	"mcp": {
		"wantsToUseTool": "Kilo Code vuole utilizzare uno strumento sul server MCP {{serverName}}:",
		"wantsToAccessResource": "Kilo Code vuole accedere a una risorsa sul server MCP {{serverName}}:"
	},
	"modes": {
		"wantsToSwitch": "Kilo Code vuole passare alla modalità <code>{{mode}}</code>",
		"wantsToSwitchWithReason": "Kilo Code vuole passare alla modalità <code>{{mode}}</code> perché: {{reason}}",
		"didSwitch": "Kilo Code è passato alla modalità <code>{{mode}}</code>",
		"didSwitchWithReason": "Kilo Code è passato alla modalità <code>{{mode}}</code> perché: {{reason}}"
	},
	"subtasks": {
		"wantsToCreate": "Kilo Code vuole creare una nuova sottoattività in modalità <code>{{mode}}</code>:",
		"wantsToFinish": "Kilo Code vuole completare questa sottoattività"
	},
	"questions": {
		"hasQuestion": "Kilo Code ha una domanda:"
	},
	"taskCompleted": "Attività completata",
	"shellIntegration": {
		"unavailable": "Integrazione shell non disponibile",
		"troubleshooting": "Ancora problemi?"
	},
	"powershell": {
		"issues": "Sembra che tu stia avendo problemi con Windows PowerShell, consulta questa"
	},
	"autoApprove": {
		"title": "Auto-approvazione:",
		"none": "Nessuna",
<<<<<<< HEAD
		"description": "L'auto-approvazione permette a Kilo Code di eseguire azioni senza chiedere permesso. Abilita solo per azioni di cui ti fidi completamente.",
=======
		"description": "L'auto-approvazione permette a Roo Code di eseguire azioni senza chiedere permesso. Abilita solo per azioni di cui ti fidi completamente. Configurazione più dettagliata disponibile nelle <settingsLink>Impostazioni</settingsLink>.",
>>>>>>> 0949556b
		"actions": {
			"readFiles": {
				"label": "Leggi file e directory",
				"shortName": "Lettura",
				"description": "Consente l'accesso per leggere qualsiasi file sul tuo computer."
			},
			"editFiles": {
				"label": "Modifica file",
				"shortName": "Modifica",
				"description": "Consente la modifica di qualsiasi file sul tuo computer."
			},
			"executeCommands": {
				"label": "Esegui comandi approvati",
				"shortName": "Comandi",
				"description": "Consente l'esecuzione di comandi da terminale approvati. Puoi configurare questo nel pannello delle impostazioni."
			},
			"useBrowser": {
				"label": "Usa il browser",
				"shortName": "Browser",
				"description": "Consente la capacità di avviare e interagire con qualsiasi sito web in un browser headless."
			},
			"useMcp": {
				"label": "Usa server MCP",
				"shortName": "MCP",
				"description": "Consente l'uso di server MCP configurati che possono modificare il filesystem o interagire con API."
			},
			"switchModes": {
				"label": "Cambia modalità",
				"shortName": "Modalità",
				"description": "Consente il passaggio automatico tra diverse modalità senza richiedere approvazione."
			},
			"subtasks": {
				"label": "Crea e completa sottoattività",
				"shortName": "Sottoattività",
				"description": "Consente la creazione e il completamento di sottoattività senza richiedere approvazione."
			},
			"retryRequests": {
				"label": "Riprova richieste fallite",
				"shortName": "Ripetizioni",
				"description": "Riprova automaticamente le richieste API fallite quando il provider restituisce una risposta di errore."
			}
		}
	},
	"reasoning": {
		"thinking": "Sto pensando",
		"seconds": "{{count}}s"
	},
	"followUpSuggest": {
		"copyToInput": "Copia nell'input (o Shift + clic)"
	},
	"announcement": {
<<<<<<< HEAD
		"title": "🎉 Rilasciato Kilo Code 3.10",
		"description": "Kilo Code 3.10 porta potenti miglioramenti di produttività!",
=======
		"title": "🎉 Rilasciato Roo Code 3.11",
		"description": "Roo Code 3.11 porta significativi miglioramenti di prestazioni e nuove funzionalità!",
>>>>>>> 0949556b
		"whatsNew": "Novità",
		"feature1": "Modifiche veloci - Le modifiche ora vengono applicate molto più velocemente. Meno attesa, più codifica.",
		"feature2": "Saldi delle chiavi API - Visualizza i tuoi saldi OpenRouter e Requesty nelle impostazioni.",
		"feature3": "Configurazione MCP a livello di progetto - Ora puoi configurarla per progetto/area di lavoro.",
		"feature4": "Supporto Gemini migliorato - Tentativi più intelligenti, escaping corretto, aggiunto al provider Vertex.",
		"feature5": "Importazione/Esportazione impostazioni - Backup o condivisione facile della tua configurazione tra diverse installazioni.",
		"hideButton": "Nascondi annuncio",
		"detailsDiscussLinks": "Ottieni maggiori dettagli e partecipa alle discussioni su <discordLink>Discord</discordLink> e <redditLink>Reddit</redditLink> 🚀"
	},
	"browser": {
		"rooWantsToUse": "Kilo Code vuole utilizzare il browser:",
		"consoleLogs": "Log della console",
		"noNewLogs": "(Nessun nuovo log)",
		"screenshot": "Screenshot del browser",
		"cursor": "cursore",
		"navigation": {
			"step": "Passo {{current}} di {{total}}",
			"previous": "Precedente",
			"next": "Successivo"
		},
		"sessionStarted": "Sessione browser avviata",
		"actions": {
			"title": "Azione browser: ",
			"launch": "Avvia browser su {{url}}",
			"click": "Clic ({{coordinate}})",
			"type": "Digita \"{{text}}\"",
			"scrollDown": "Scorri verso il basso",
			"scrollUp": "Scorri verso l'alto",
			"close": "Chiudi browser"
		}
	}
}<|MERGE_RESOLUTION|>--- conflicted
+++ resolved
@@ -82,7 +82,7 @@
 	"edit": "Modifica...",
 	"forNextMode": "per la prossima modalità",
 	"instructions": {
-		"wantsToFetch": "Roo vuole recuperare istruzioni dettagliate per aiutare con l'attività corrente"
+		"wantsToFetch": "Kilo Code vuole recuperare istruzioni dettagliate per aiutare con l'attività corrente"
 	},
 	"error": "Errore",
 	"troubleMessage": "Kilo Code sta avendo problemi...",
@@ -110,19 +110,12 @@
 		"current": "Corrente"
 	},
 	"fileOperations": {
-<<<<<<< HEAD
 		"wantsToRead": "Kilo Code vuole leggere questo file:",
+		"wantsToReadOutsideWorkspace": "Kilo Code vuole leggere questo file al di fuori dell'area di lavoro:",
 		"didRead": "Kilo Code ha letto questo file:",
 		"wantsToEdit": "Kilo Code vuole modificare questo file:",
+		"wantsToEditOutsideWorkspace": "Kilo Code vuole modificare questo file al di fuori dell'area di lavoro:",
 		"wantsToCreate": "Kilo Code vuole creare un nuovo file:"
-=======
-		"wantsToRead": "Roo vuole leggere questo file:",
-		"wantsToReadOutsideWorkspace": "Roo vuole leggere questo file al di fuori dell'area di lavoro:",
-		"didRead": "Roo ha letto questo file:",
-		"wantsToEdit": "Roo vuole modificare questo file:",
-		"wantsToEditOutsideWorkspace": "Roo vuole modificare questo file al di fuori dell'area di lavoro:",
-		"wantsToCreate": "Roo vuole creare un nuovo file:"
->>>>>>> 0949556b
 	},
 	"directoryOperations": {
 		"wantsToViewTopLevel": "Kilo Code vuole visualizzare i file di primo livello in questa directory:",
@@ -165,11 +158,7 @@
 	"autoApprove": {
 		"title": "Auto-approvazione:",
 		"none": "Nessuna",
-<<<<<<< HEAD
-		"description": "L'auto-approvazione permette a Kilo Code di eseguire azioni senza chiedere permesso. Abilita solo per azioni di cui ti fidi completamente.",
-=======
-		"description": "L'auto-approvazione permette a Roo Code di eseguire azioni senza chiedere permesso. Abilita solo per azioni di cui ti fidi completamente. Configurazione più dettagliata disponibile nelle <settingsLink>Impostazioni</settingsLink>.",
->>>>>>> 0949556b
+		"description": "L'auto-approvazione permette a Kilo Code di eseguire azioni senza chiedere permesso. Abilita solo per azioni di cui ti fidi completamente. Configurazione più dettagliata disponibile nelle <settingsLink>Impostazioni</settingsLink>.",
 		"actions": {
 			"readFiles": {
 				"label": "Leggi file e directory",
@@ -221,13 +210,8 @@
 		"copyToInput": "Copia nell'input (o Shift + clic)"
 	},
 	"announcement": {
-<<<<<<< HEAD
-		"title": "🎉 Rilasciato Kilo Code 3.10",
-		"description": "Kilo Code 3.10 porta potenti miglioramenti di produttività!",
-=======
 		"title": "🎉 Rilasciato Roo Code 3.11",
 		"description": "Roo Code 3.11 porta significativi miglioramenti di prestazioni e nuove funzionalità!",
->>>>>>> 0949556b
 		"whatsNew": "Novità",
 		"feature1": "Modifiche veloci - Le modifiche ora vengono applicate molto più velocemente. Meno attesa, più codifica.",
 		"feature2": "Saldi delle chiavi API - Visualizza i tuoi saldi OpenRouter e Requesty nelle impostazioni.",
