--- conflicted
+++ resolved
@@ -230,14 +230,10 @@
 	"autoApprove": {
 		"title": "Automatische Genehmigung:",
 		"none": "Keine",
-<<<<<<< HEAD
-		"description": "Automatische Genehmigung erlaubt Kilo Code, Aktionen ohne Nachfrage auszuführen. Aktiviere dies nur für Aktionen, denen du vollständig vertraust. Detailliertere Konfiguration verfügbar in den <settingsLink>Einstellungen</settingsLink>."
-=======
 		"description": "Automatische Genehmigung erlaubt Roo Code, Aktionen ohne Nachfrage auszuführen. Aktiviere dies nur für Aktionen, denen du vollständig vertraust. Detailliertere Konfiguration verfügbar in den <settingsLink>Einstellungen</settingsLink>.",
 		"selectOptionsFirst": "Wähle mindestens eine der folgenden Optionen aus, um die automatische Genehmigung zu aktivieren",
 		"toggleAriaLabel": "Automatische Genehmigung umschalten",
 		"disabledAriaLabel": "Automatische Genehmigung deaktiviert - zuerst Optionen auswählen"
->>>>>>> a0e640cd
 	},
 	"reasoning": {
 		"thinking": "Denke nach",
@@ -310,16 +306,10 @@
 		}
 	},
 	"codebaseSearch": {
-<<<<<<< HEAD
-		"wantsToSearch": "Kilo Code möchte den Codebase nach <code>{{query}}</code> durchsuchen:",
-		"wantsToSearchWithPath": "Kilo Code möchte den Codebase nach <code>{{query}}</code> in <code>{{path}}</code> durchsuchen:",
-		"didSearch": "{{count}} Ergebnis(se) für <code>{{query}}</code> gefunden:",
-=======
 		"wantsToSearch": "Roo möchte den Codebase nach <code>{{query}}</code> durchsuchen:",
 		"wantsToSearchWithPath": "Roo möchte den Codebase nach <code>{{query}}</code> in <code>{{path}}</code> durchsuchen:",
 		"didSearch_one": "1 Ergebnis gefunden",
 		"didSearch_other": "{{count}} Ergebnisse gefunden",
->>>>>>> a0e640cd
 		"resultTooltip": "Ähnlichkeitswert: {{score}} (klicken zum Öffnen der Datei)"
 	},
 	"read-batch": {
