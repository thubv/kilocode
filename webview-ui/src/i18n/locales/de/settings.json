--- conflicted
+++ resolved
@@ -30,13 +30,7 @@
 		"terminal": "Terminal",
 		"experimental": "Experimentell",
 		"language": "Sprache",
-<<<<<<< HEAD
-		"about": "Über Kilo Code",
-		"interface": "Oberfläche",
-		"mcp": "MCP-Server"
-=======
-		"about": "Über Roo Code"
->>>>>>> 2caf974e
+		"about": "Über Kilo Code"
 	},
 	"autoApprove": {
 		"description": "Erlaubt Kilo Code, Operationen automatisch ohne Genehmigung durchzuführen. Aktiviere diese Einstellungen nur, wenn du der KI vollständig vertraust und die damit verbundenen Sicherheitsrisiken verstehst.",
@@ -428,13 +422,8 @@
 		}
 	},
 	"promptCaching": {
-<<<<<<< HEAD
-		"label": "Prompt-Caching aktivieren",
-		"description": "Wenn aktiviert, wird Kilo Code dieses Modell mit aktiviertem Prompt-Caching verwenden, um Kosten zu reduzieren."
-=======
 		"label": "Prompt-Caching deaktivieren",
-		"description": "Wenn aktiviert, wird Roo für dieses Modell kein Prompt-Caching verwenden."
->>>>>>> 2caf974e
+		"description": "Wenn aktiviert, wird Kilo Code für dieses Modell kein Prompt-Caching verwenden."
 	},
 	"temperature": {
 		"useCustom": "Benutzerdefinierte Temperatur verwenden",
