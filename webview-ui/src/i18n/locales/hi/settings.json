--- conflicted
+++ resolved
@@ -782,15 +782,13 @@
 			"warningMissingKey": "⚠️ छवि निर्माण के लिए API कुंजी आवश्यक है, कृपया इसे ऊपर कॉन्फ़िगर करें।",
 			"successConfigured": "✓ छवि निर्माण कॉन्फ़िगर है और उपयोग के लिए तैयार है"
 		},
-<<<<<<< HEAD
 		"INLINE_ASSIST": {
 			"name": "Autocomplete",
 			"description": "आपके एडिटर में सीधे त्वरित कोड सुझाव और सुधार के लिए Autocomplete सुविधाओं को सक्षम करें। लक्षित परिवर्तनों के लिए त्वरित कार्य (Cmd+I) और संदर्भित सुधारों के लिए Autocomplete शामिल है।"
-=======
+		},
 		"RUN_SLASH_COMMAND": {
 			"name": "मॉडल द्वारा शुरू किए गए स्लैश कमांड सक्षम करें",
-			"description": "जब सक्षम होता है, Roo वर्कफ़्लो चलाने के लिए आपके स्लैश कमांड चला सकता है।"
->>>>>>> 173acdb1
+			"description": "जब सक्षम होता है, Kilo Code वर्कफ़्लो चलाने के लिए आपके स्लैश कमांड चला सकता है।"
 		}
 	},
 	"promptCaching": {
