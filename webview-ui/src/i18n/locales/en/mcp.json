--- conflicted
+++ resolved
@@ -1,12 +1,8 @@
 {
 	"title": "MCP Servers",
 	"done": "Done",
-<<<<<<< HEAD
-	"description": "Enable the Model Context Protocol (MCP) to let Kilo Code use extra tools and services from external servers. This expands what Kilo Code can do for you. <0>Learn More</0>",
-=======
-	"description": "The <0>Model Context Protocol</0> enables communication with locally running MCP servers that provide additional tools and resources to extend Roo's capabilities. You can use <1>community-made servers</1> or ask Roo to create new tools specific to your workflow (e.g., \"add a tool that gets the latest npm docs\").",
+	"description": "The <0>Model Context Protocol</0> enables communication with locally running MCP servers that provide additional tools and resources to extend Kilo Code's capabilities. You can use <1>community-made servers</1> or ask Kilo Code to create new tools specific to your workflow (e.g., \"add a tool that gets the latest npm docs\").",
 	"instructions": "Instructions",
->>>>>>> 69f72002
 	"enableToggle": {
 		"title": "Enable MCP Servers",
 		"description": "Turn this ON to let Kilo Code use tools from connected MCP servers. This gives Kilo Code more capabilities. If you don't plan to use these extra tools, turn it OFF to help reduce API token costs."
