{
	"common": {
		"save": "Lưu",
		"done": "Hoàn thành",
		"cancel": "Hủy",
		"reset": "Đặt lại",
		"select": "Chọn",
		"add": "Thêm tiêu đề",
		"remove": "Xóa"
	},
	"header": {
		"title": "Cài đặt",
		"saveButtonTooltip": "Lưu thay đổi",
		"nothingChangedTooltip": "Không có gì thay đổi",
		"doneButtonTooltip": "Hủy thay đổi chưa lưu và đóng bảng cài đặt"
	},
	"unsavedChangesDialog": {
		"title": "Thay đổi chưa lưu",
		"description": "Bạn có muốn hủy thay đổi và tiếp tục không?",
		"cancelButton": "Hủy",
		"discardButton": "Hủy thay đổi"
	},
	"sections": {
		"providers": "Nhà cung cấp",
		"autoApprove": "Phê duyệt",
		"browser": "Trình duyệt",
		"checkpoints": "Điểm kiểm tra",
		"notifications": "Thông báo",
		"contextManagement": "Ngữ cảnh",
		"terminal": "Terminal",
		"prompts": "Lời nhắc",
		"experimental": "Thử nghiệm",
		"language": "Ngôn ngữ",
		"about": "Giới thiệu",
		"display": "Hiển thị"
	},
	"prompts": {
		"description": "Cấu hình các lời nhắc hỗ trợ được sử dụng cho các hành động nhanh như cải thiện lời nhắc, giải thích mã và khắc phục sự cố. Những lời nhắc này giúp Kilo Code cung cấp hỗ trợ tốt hơn cho các tác vụ phát triển phổ biến."
	},
	"codeIndex": {
		"title": "Lập chỉ mục mã nguồn",
		"enableLabel": "Bật lập chỉ mục mã nguồn",
		"enableDescription": "<0>Lập chỉ mục mã nguồn</0> là một tính năng thử nghiệm tạo ra chỉ mục tìm kiếm ngữ nghĩa cho dự án của bạn bằng cách sử dụng AI embeddings. Điều này cho phép Kilo Code hiểu rõ hơn và điều hướng các codebase lớn bằng cách tìm mã liên quan dựa trên ý nghĩa thay vì chỉ từ khóa.",
		"providerLabel": "Nhà cung cấp nhúng",
		"selectProviderPlaceholder": "Chọn nhà cung cấp",
		"openaiProvider": "OpenAI",
		"ollamaProvider": "Ollama",
		"openaiCompatibleProvider": "Tương thích OpenAI",
		"openaiCompatibleBaseUrlLabel": "URL cơ sở:",
		"openaiCompatibleApiKeyLabel": "Khóa API:",
		"openaiCompatibleModelDimensionLabel": "Kích thước Embedding:",
		"openaiCompatibleModelDimensionPlaceholder": "vd., 1536",
		"openaiCompatibleModelDimensionDescription": "Kích thước embedding (kích thước đầu ra) cho mô hình của bạn. Kiểm tra tài liệu của nhà cung cấp để biết giá trị này. Giá trị phổ biến: 384, 768, 1536, 3072.",
		"openaiKeyLabel": "Khóa OpenAI:",
		"modelLabel": "Mô hình",
		"selectModelPlaceholder": "Chọn mô hình",
		"ollamaUrlLabel": "URL Ollama:",
		"qdrantUrlLabel": "URL Qdrant",
		"qdrantKeyLabel": "Khóa Qdrant:",
		"startIndexingButton": "Bắt đầu lập chỉ mục",
		"clearIndexDataButton": "Xóa dữ liệu chỉ mục",
		"unsavedSettingsMessage": "Vui lòng lưu cài đặt của bạn trước khi bắt đầu quá trình lập chỉ mục.",
		"clearDataDialog": {
			"title": "Bạn có chắc không?",
			"description": "Hành động này không thể hoàn tác. Điều này sẽ xóa vĩnh viễn dữ liệu chỉ mục mã nguồn của bạn.",
			"cancelButton": "Hủy",
			"confirmButton": "Xóa dữ liệu"
		}
	},
	"autoApprove": {
		"description": "Cho phép Kilo Code tự động thực hiện các hoạt động mà không cần phê duyệt. Chỉ bật những cài đặt này nếu bạn hoàn toàn tin tưởng AI và hiểu rõ các rủi ro bảo mật liên quan.",
		"readOnly": {
			"label": "Đọc",
			"description": "Khi được bật, Kilo Code sẽ tự động xem nội dung thư mục và đọc tệp mà không yêu cầu bạn nhấp vào nút Phê duyệt.",
			"outsideWorkspace": {
				"label": "Bao gồm các tệp ngoài không gian làm việc",
				"description": "Cho phép Kilo Code đọc các tệp bên ngoài không gian làm việc hiện tại mà không yêu cầu phê duyệt."
			}
		},
		"write": {
			"label": "Ghi",
			"description": "Tự động tạo và chỉnh sửa tệp mà không cần phê duyệt",
			"delayLabel": "Trì hoãn sau khi ghi để cho phép chẩn đoán phát hiện các vấn đề tiềm ẩn",
			"outsideWorkspace": {
				"label": "Bao gồm các tệp ngoài không gian làm việc",
				"description": "Cho phép Kilo Code tạo và chỉnh sửa các tệp bên ngoài không gian làm việc hiện tại mà không yêu cầu phê duyệt."
			},
			"protected": {
				"label": "Bao gồm các tệp được bảo vệ",
				"description": "Cho phép Kilo Code tạo và chỉnh sửa các tệp được bảo vệ (như .kilocodeignore và các tệp cấu hình .kilocode/) mà không yêu cầu phê duyệt."
			}
		},
		"browser": {
			"label": "Trình duyệt",
			"description": "Tự động thực hiện các hành động trình duyệt mà không cần phê duyệt. Lưu ý: Chỉ áp dụng khi mô hình hỗ trợ sử dụng máy tính"
		},
		"retry": {
			"label": "Thử lại",
			"description": "Tự động thử lại các yêu cầu API thất bại khi máy chủ trả về phản hồi lỗi",
			"delayLabel": "Trì hoãn trước khi thử lại yêu cầu"
		},
		"mcp": {
			"label": "MCP",
			"description": "Bật tự động phê duyệt các công cụ MCP riêng lẻ trong chế độ xem Máy chủ MCP (yêu cầu cả cài đặt này và hộp kiểm \"Luôn cho phép\" của công cụ)"
		},
		"modeSwitch": {
			"label": "Chế độ",
			"description": "Tự động chuyển đổi giữa các chế độ khác nhau mà không cần phê duyệt"
		},
		"subtasks": {
			"label": "Công việc phụ",
			"description": "Cho phép tạo và hoàn thành các công việc phụ mà không cần phê duyệt"
		},
		"execute": {
			"label": "Thực thi",
			"description": "Tự động thực thi các lệnh terminal được phép mà không cần phê duyệt",
			"allowedCommands": "Các lệnh tự động thực thi được phép",
			"allowedCommandsDescription": "Tiền tố lệnh có thể được tự động thực thi khi \"Luôn phê duyệt các hoạt động thực thi\" được bật. Thêm * để cho phép tất cả các lệnh (sử dụng cẩn thận).",
			"commandPlaceholder": "Nhập tiền tố lệnh (ví dụ: 'git ')",
			"addButton": "Thêm"
		},
		"showMenu": {
			"label": "Hiển thị menu tự động phê duyệt trong giao diện trò chuyện",
			"description": "Khi được bật, menu tự động phê duyệt sẽ hiển thị ở phần dưới của giao diện trò chuyện, cho phép truy cập nhanh vào cài đặt tự động phê duyệt"
		},
		"apiRequestLimit": {
			"title": "Số lượng yêu cầu tối đa",
			"description": "Tự động thực hiện số lượng API request này trước khi yêu cầu phê duyệt để tiếp tục với nhiệm vụ.",
			"unlimited": "Không giới hạn"
		}
	},
	"providers": {
		"providerDocumentation": "Tài liệu {{provider}}",
		"configProfile": "Hồ sơ cấu hình",
		"description": "Lưu các cấu hình API khác nhau để nhanh chóng chuyển đổi giữa các nhà cung cấp và cài đặt.",
		"apiProvider": "Nhà cung cấp API",
		"model": "Mẫu",
		"nameEmpty": "Tên không được để trống",
		"nameExists": "Đã tồn tại một hồ sơ với tên này",
		"deleteProfile": "Xóa hồ sơ",
		"invalidArnFormat": "Định dạng ARN không hợp lệ. Vui lòng kiểm tra các ví dụ ở trên.",
		"enterNewName": "Nhập tên mới",
		"addProfile": "Thêm hồ sơ",
		"renameProfile": "Đổi tên hồ sơ",
		"newProfile": "Hồ sơ cấu hình mới",
		"enterProfileName": "Nhập tên hồ sơ",
		"createProfile": "Tạo hồ sơ",
		"cannotDeleteOnlyProfile": "Không thể xóa hồ sơ duy nhất",
		"searchPlaceholder": "Tìm kiếm hồ sơ",
		"noMatchFound": "Không tìm thấy hồ sơ phù hợp",
		"vscodeLmDescription": "API Mô hình Ngôn ngữ VS Code cho phép bạn chạy các mô hình được cung cấp bởi các tiện ích mở rộng khác của VS Code (bao gồm nhưng không giới hạn ở GitHub Copilot). Cách dễ nhất để bắt đầu là cài đặt các tiện ích mở rộng Copilot và Copilot Chat từ VS Code Marketplace.",
		"awsCustomArnUse": "Nhập một ARN Amazon Bedrock hợp lệ cho mô hình bạn muốn sử dụng. Ví dụ về định dạng:",
		"awsCustomArnDesc": "Đảm bảo rằng vùng trong ARN khớp với vùng AWS đã chọn ở trên.",
		"openRouterApiKey": "Khóa API OpenRouter",
		"getOpenRouterApiKey": "Lấy khóa API OpenRouter",
		"apiKeyStorageNotice": "Khóa API được lưu trữ an toàn trong Bộ lưu trữ bí mật của VSCode",
		"cerebras": {
			"apiKey": "Khóa API Cerebras",
			"getApiKey": "Lấy khóa API Cerebras"
		},
		"glamaApiKey": "Khóa API Glama",
		"getGlamaApiKey": "Lấy khóa API Glama",
		"useCustomBaseUrl": "Sử dụng URL cơ sở tùy chỉnh",
		"useReasoning": "Bật lý luận",
		"useHostHeader": "Sử dụng tiêu đề Host tùy chỉnh",
		"useLegacyFormat": "Sử dụng định dạng API OpenAI cũ",
		"customHeaders": "Tiêu đề tùy chỉnh",
		"headerName": "Tên tiêu đề",
		"headerValue": "Giá trị tiêu đề",
		"noCustomHeaders": "Chưa có tiêu đề tùy chỉnh nào được định nghĩa. Nhấp vào nút + để thêm.",
		"requestyApiKey": "Khóa API Requesty",
		"refreshModels": {
			"label": "Làm mới mô hình",
			"hint": "Vui lòng mở lại cài đặt để xem các mô hình mới nhất.",
			"loading": "Đang làm mới danh sách mô hình...",
			"success": "Danh sách mô hình đã được làm mới thành công!",
			"error": "Không thể làm mới danh sách mô hình. Vui lòng thử lại."
		},
		"getRequestyApiKey": "Lấy khóa API Requesty",
		"openRouterTransformsText": "Nén lời nhắc và chuỗi tin nhắn theo kích thước ngữ cảnh (<a>OpenRouter Transforms</a>)",
		"anthropicApiKey": "Khóa API Anthropic",
		"getAnthropicApiKey": "Lấy khóa API Anthropic",
		"anthropicUseAuthToken": "Truyền khóa API Anthropic dưới dạng tiêu đề Authorization thay vì X-Api-Key",
		"chutesApiKey": "Khóa API Chutes",
		"getChutesApiKey": "Lấy khóa API Chutes",
		"deepSeekApiKey": "Khóa API DeepSeek",
		"getDeepSeekApiKey": "Lấy khóa API DeepSeek",
		"geminiApiKey": "Khóa API Gemini",
		"getGroqApiKey": "Lấy khóa API Groq",
		"groqApiKey": "Khóa API Groq",
		"getGeminiApiKey": "Lấy khóa API Gemini",
		"openAiApiKey": "Khóa API OpenAI",
		"apiKey": "Khóa API",
		"openAiBaseUrl": "URL cơ sở",
		"getOpenAiApiKey": "Lấy khóa API OpenAI",
		"mistralApiKey": "Khóa API Mistral",
		"getMistralApiKey": "Lấy khóa API Mistral / Codestral",
		"codestralBaseUrl": "URL cơ sở Codestral (Tùy chọn)",
		"codestralBaseUrlDesc": "Đặt URL thay thế cho mô hình Codestral.",
		"xaiApiKey": "Khóa API xAI",
		"getXaiApiKey": "Lấy khóa API xAI",
		"litellmApiKey": "Khóa API LiteLLM",
		"litellmBaseUrl": "URL cơ sở LiteLLM",
		"awsCredentials": "Thông tin xác thực AWS",
		"awsProfile": "Hồ sơ AWS",
		"awsProfileName": "Tên hồ sơ AWS",
		"awsAccessKey": "Khóa truy cập AWS",
		"awsSecretKey": "Khóa bí mật AWS",
		"awsSessionToken": "Token phiên AWS",
		"awsRegion": "Vùng AWS",
		"awsCrossRegion": "Sử dụng suy luận liên vùng",
		"awsBedrockVpc": {
			"useCustomVpcEndpoint": "Sử dụng điểm cuối VPC tùy chỉnh",
			"vpcEndpointUrlPlaceholder": "Nhập URL điểm cuối VPC (tùy chọn)",
			"examples": "Ví dụ:"
		},
		"enablePromptCaching": "Bật bộ nhớ đệm lời nhắc",
		"enablePromptCachingTitle": "Bật bộ nhớ đệm lời nhắc để cải thiện hiệu suất và giảm chi phí cho các mô hình được hỗ trợ.",
		"cacheUsageNote": "Lưu ý: Nếu bạn không thấy việc sử dụng bộ nhớ đệm, hãy thử chọn một mô hình khác và sau đó chọn lại mô hình mong muốn của bạn.",
		"vscodeLmModel": "Mô hình ngôn ngữ",
		"vscodeLmWarning": "Lưu ý: Đây là tích hợp thử nghiệm và hỗ trợ nhà cung cấp có thể khác nhau. Nếu bạn nhận được lỗi về mô hình không được hỗ trợ, đó là vấn đề từ phía nhà cung cấp.",
		"googleCloudSetup": {
			"title": "Để sử dụng Google Cloud Vertex AI, bạn cần:",
			"step1": "1. Tạo tài khoản Google Cloud, kích hoạt Vertex AI API và kích hoạt các mô hình Claude mong muốn.",
			"step2": "2. Cài đặt Google Cloud CLI và cấu hình thông tin xác thực mặc định của ứng dụng.",
			"step3": "3. Hoặc tạo tài khoản dịch vụ với thông tin xác thực."
		},
		"googleCloudCredentials": "Thông tin xác thực Google Cloud",
		"googleCloudKeyFile": "Đường dẫn tệp khóa Google Cloud",
		"googleCloudProjectId": "ID dự án Google Cloud",
		"googleCloudRegion": "Vùng Google Cloud",
		"lmStudio": {
			"baseUrl": "URL cơ sở (tùy chọn)",
			"modelId": "ID mô hình",
			"speculativeDecoding": "Bật giải mã suy đoán",
			"draftModelId": "ID mô hình nháp",
			"draftModelDesc": "Mô hình nháp phải từ cùng một họ mô hình để giải mã suy đoán hoạt động chính xác.",
			"selectDraftModel": "Chọn mô hình nháp",
			"noModelsFound": "Không tìm thấy mô hình nháp nào. Vui lòng đảm bảo LM Studio đang chạy với chế độ máy chủ được bật.",
			"description": "LM Studio cho phép bạn chạy các mô hình cục bộ trên máy tính của bạn. Để biết hướng dẫn về cách bắt đầu, xem <a>hướng dẫn nhanh</a> của họ. Bạn cũng sẽ cần khởi động tính năng <b>máy chủ cục bộ</b> của LM Studio để sử dụng nó với tiện ích mở rộng này. <span>Lưu ý:</span> Kilo Code sử dụng các lời nhắc phức tạp và hoạt động tốt nhất với các mô hình Claude. Các mô hình kém mạnh hơn có thể không hoạt động như mong đợi."
		},
		"ollama": {
			"baseUrl": "URL cơ sở (tùy chọn)",
			"modelId": "ID mô hình",
			"description": "Ollama cho phép bạn chạy các mô hình cục bộ trên máy tính của bạn. Để biết hướng dẫn về cách bắt đầu, xem hướng dẫn nhanh của họ.",
			"warning": "Lưu ý: Kilo Code sử dụng các lời nhắc phức tạp và hoạt động tốt nhất với các mô hình Claude. Các mô hình kém mạnh hơn có thể không hoạt động như mong đợi."
		},
		"unboundApiKey": "Khóa API Unbound",
		"getUnboundApiKey": "Lấy khóa API Unbound",
		"unboundRefreshModelsSuccess": "Đã cập nhật danh sách mô hình! Bây giờ bạn có thể chọn từ các mô hình mới nhất.",
		"unboundInvalidApiKey": "Khóa API không hợp lệ. Vui lòng kiểm tra khóa API của bạn và thử lại.",
		"humanRelay": {
			"description": "Không cần khóa API, nhưng người dùng cần giúp sao chép và dán thông tin vào AI trò chuyện web.",
			"instructions": "Trong quá trình sử dụng, một hộp thoại sẽ xuất hiện và tin nhắn hiện tại sẽ được tự động sao chép vào clipboard. Bạn cần dán chúng vào các phiên bản web của AI (như ChatGPT hoặc Claude), sau đó sao chép phản hồi của AI trở lại hộp thoại và nhấp vào nút xác nhận."
		},
		"openRouter": {
			"providerRouting": {
				"title": "Định tuyến nhà cung cấp OpenRouter",
				"description": "OpenRouter chuyển hướng yêu cầu đến các nhà cung cấp tốt nhất hiện có cho mô hình của bạn. Theo mặc định, các yêu cầu được cân bằng giữa các nhà cung cấp hàng đầu để tối đa hóa thời gian hoạt động. Tuy nhiên, bạn có thể chọn một nhà cung cấp cụ thể để sử dụng cho mô hình này.",
				"learnMore": "Tìm hiểu thêm về định tuyến nhà cung cấp"
			}
		},
		"customModel": {
			"capabilities": "Cấu hình các khả năng và giá cả cho mô hình tương thích OpenAI tùy chỉnh của bạn. Hãy cẩn thận khi chỉ định khả năng của mô hình, vì chúng có thể ảnh hưởng đến cách Kilo Code hoạt động.",
			"maxTokens": {
				"label": "Số token đầu ra tối đa",
				"description": "Số lượng token tối đa mà mô hình có thể tạo ra trong một phản hồi. (Chỉ định -1 để cho phép máy chủ đặt số token tối đa.)"
			},
			"contextWindow": {
				"label": "Kích thước cửa sổ ngữ cảnh",
				"description": "Tổng số token (đầu vào + đầu ra) mà mô hình có thể xử lý."
			},
			"imageSupport": {
				"label": "Hỗ trợ hình ảnh",
				"description": "Mô hình này có khả năng xử lý và hiểu hình ảnh không?"
			},
			"computerUse": {
				"label": "Sử dụng máy tính",
				"description": "Mô hình này có khả năng tương tác với trình duyệt không? (ví dụ: Claude 3.7 Sonnet)."
			},
			"promptCache": {
				"label": "Bộ nhớ đệm lời nhắc",
				"description": "Mô hình này có khả năng lưu trữ lời nhắc trong bộ nhớ đệm không?"
			},
			"pricing": {
				"input": {
					"label": "Giá đầu vào",
					"description": "Chi phí cho mỗi triệu token trong đầu vào/lời nhắc. Điều này ảnh hưởng đến chi phí gửi ngữ cảnh và hướng dẫn đến mô hình."
				},
				"output": {
					"label": "Giá đầu ra",
					"description": "Chi phí cho mỗi triệu token trong phản hồi của mô hình. Điều này ảnh hưởng đến chi phí của nội dung được tạo ra và hoàn thành."
				},
				"cacheReads": {
					"label": "Giá đọc bộ nhớ đệm",
					"description": "Chi phí cho mỗi triệu token khi đọc từ bộ nhớ đệm. Đây là giá được tính khi một phản hồi được lưu trong bộ nhớ đệm được truy xuất."
				},
				"cacheWrites": {
					"label": "Giá ghi bộ nhớ đệm",
					"description": "Chi phí cho mỗi triệu token khi ghi vào bộ nhớ đệm. Đây là giá được tính khi một lời nhắc được lưu vào bộ nhớ đệm lần đầu tiên."
				}
			},
			"resetDefaults": "Đặt lại về mặc định"
		},
		"rateLimitSeconds": {
			"label": "Giới hạn tốc độ",
			"description": "Thời gian tối thiểu giữa các yêu cầu API."
		},
		"reasoningEffort": {
			"label": "Nỗ lực suy luận của mô hình",
			"high": "Cao",
			"medium": "Trung bình",
			"low": "Thấp"
		},
		"setReasoningLevel": "Kích hoạt nỗ lực suy luận",
		"claudeCode": {
			"pathLabel": "Đường dẫn Claude Code",
			"description": "Đường dẫn tùy chọn đến Claude Code CLI của bạn. Mặc định là 'claude' nếu không được đặt.",
			"placeholder": "Mặc định: claude"
		},
		"geminiCli": {
<<<<<<< HEAD
			"description": "Nhà cung cấp này sử dụng xác thực OAuth từ công cụ Gemini CLI và không cần khóa API.",
			"oauthPath": "Đường dẫn thông tin xác thực OAuth (tùy chọn)",
			"oauthPathDescription": "Đường dẫn đến tệp thông tin xác thực OAuth. Để trống để sử dụng vị trí mặc định (~/.gemini/oauth_creds.json).",
			"instructions": "Nếu bạn chưa xác thực, vui lòng chạy",
			"instructionsContinued": "trong terminal của bạn trước.",
			"setupLink": "Hướng dẫn thiết lập Gemini CLI",
			"requirementsTitle": "Yêu cầu quan trọng",
			"requirement1": "Trước tiên, bạn cần cài đặt công cụ Gemini CLI",
			"requirement2": "Sau đó, chạy gemini trong terminal và đảm bảo bạn đăng nhập bằng Google",
			"requirement3": "Chỉ hoạt động với tài khoản Google cá nhân (không phải tài khoản Google Workspace)",
			"requirement4": "Không sử dụng khóa API - xác thực được xử lý qua OAuth",
			"requirement5": "Yêu cầu công cụ Gemini CLI phải được cài đặt và xác thực trước",
			"freeAccess": "Truy cập cấp miễn phí qua xác thực OAuth"
=======
			"description": "Nhà cung cấp này sử dụng xác thực OAuth từ công cụ Gemini CLI và không yêu cầu khóa API.",
			"oauthPath": "Đường dẫn Thông tin xác thực OAuth (tùy chọn)",
			"oauthPathDescription": "Đường dẫn đến tệp thông tin xác thực OAuth. Để trống để sử dụng vị trí mặc định (~/.gemini/oauth_creds.json).",
			"instructions": "Nếu bạn chưa xác thực, vui lòng chạy",
			"instructionsContinued": "trong terminal của bạn trước.",
			"setupLink": "Hướng dẫn Thiết lập Gemini CLI",
			"requirementsTitle": "Yêu cầu Quan trọng",
			"requirement1": "Trước tiên, bạn cần cài đặt công cụ Gemini CLI",
			"requirement2": "Sau đó, chạy gemini trong terminal của bạn và đảm bảo bạn đăng nhập bằng Google",
			"requirement3": "Chỉ hoạt động với tài khoản Google cá nhân (không phải tài khoản Google Workspace)",
			"requirement4": "Không sử dụng khóa API - xác thực được xử lý qua OAuth",
			"requirement5": "Yêu cầu công cụ Gemini CLI được cài đặt và xác thực trước",
			"freeAccess": "Truy cập miễn phí qua xác thực OAuth"
>>>>>>> db07ff56
		}
	},
	"browser": {
		"enable": {
			"label": "Bật công cụ trình duyệt",
			"description": "Khi được bật, Kilo Code có thể sử dụng trình duyệt để tương tác với các trang web khi sử dụng các mô hình hỗ trợ sử dụng máy tính. <0>Tìm hiểu thêm</0>"
		},
		"viewport": {
			"label": "Kích thước khung nhìn",
			"description": "Chọn kích thước khung nhìn cho tương tác trình duyệt. Điều này ảnh hưởng đến cách trang web được hiển thị và tương tác.",
			"options": {
				"largeDesktop": "Máy tính để bàn lớn (1280x800)",
				"smallDesktop": "Máy tính để bàn nhỏ (900x600)",
				"tablet": "Máy tính bảng (768x1024)",
				"mobile": "Di động (360x640)"
			}
		},
		"screenshotQuality": {
			"label": "Chất lượng ảnh chụp màn hình",
			"description": "Điều chỉnh chất lượng WebP của ảnh chụp màn hình trình duyệt. Giá trị cao hơn cung cấp ảnh chụp màn hình rõ ràng hơn nhưng tăng sử dụng token."
		},
		"remote": {
			"label": "Sử dụng kết nối trình duyệt từ xa",
			"description": "Kết nối với trình duyệt Chrome đang chạy với tính năng gỡ lỗi từ xa được bật (--remote-debugging-port=9222).",
			"urlPlaceholder": "URL tùy chỉnh (ví dụ: http://localhost:9222)",
			"testButton": "Kiểm tra kết nối",
			"testingButton": "Đang kiểm tra...",
			"instructions": "Nhập địa chỉ DevTools Protocol hoặc để trống để tự động phát hiện các instance Chrome cục bộ. Nút Kiểm tra kết nối sẽ thử URL tùy chỉnh nếu được cung cấp, hoặc tự động phát hiện nếu trường này trống."
		}
	},
	"checkpoints": {
		"enable": {
			"label": "Bật điểm kiểm tra tự động",
			"description": "Khi được bật, Kilo Code sẽ tự động tạo các điểm kiểm tra trong quá trình thực hiện nhiệm vụ, giúp dễ dàng xem lại các thay đổi hoặc quay lại trạng thái trước đó. <0>Tìm hiểu thêm</0>"
		}
	},
	"notifications": {
		"sound": {
			"label": "Bật hiệu ứng âm thanh",
			"description": "Khi được bật, Kilo Code sẽ phát hiệu ứng âm thanh cho thông báo và sự kiện.",
			"volumeLabel": "Âm lượng"
		},
		"tts": {
			"label": "Bật chuyển văn bản thành giọng nói",
			"description": "Khi được bật, Kilo Code sẽ đọc to các phản hồi của nó bằng chức năng chuyển văn bản thành giọng nói.",
			"speedLabel": "Tốc độ"
		}
	},
	"contextManagement": {
		"description": "Kiểm soát thông tin nào được đưa vào cửa sổ ngữ cảnh của AI, ảnh hưởng đến việc sử dụng token và chất lượng phản hồi",
		"autoCondenseContextPercent": {
			"label": "Ngưỡng kích hoạt nén ngữ cảnh thông minh",
			"description": "Khi cửa sổ ngữ cảnh đạt đến ngưỡng này, Kilo Code sẽ tự động nén nó."
		},
		"condensingApiConfiguration": {
			"label": "Cấu hình API cho Tóm tắt Ngữ cảnh",
			"description": "Chọn cấu hình API để sử dụng cho các thao tác tóm tắt ngữ cảnh. Để trống để sử dụng cấu hình đang hoạt động hiện tại.",
			"useCurrentConfig": "Mặc định"
		},
		"customCondensingPrompt": {
			"label": "Lời nhắc nén ngữ cảnh tùy chỉnh",
			"description": "Lời nhắc hệ thống tùy chỉnh cho việc nén ngữ cảnh. Để trống để sử dụng lời nhắc mặc định.",
			"placeholder": "Nhập prompt tóm tắt tùy chỉnh của bạn tại đây...\n\nBạn có thể sử dụng cùng cấu trúc như prompt mặc định:\n- Cuộc hội thoại trước\n- Công việc hiện tại\n- Khái niệm kỹ thuật chính\n- Tệp và mã liên quan\n- Giải quyết vấn đề\n- Công việc đang chờ và các bước tiếp theo",
			"reset": "Khôi phục mặc định",
			"hint": "Để trống = sử dụng prompt mặc định"
		},
		"autoCondenseContext": {
			"name": "Tự động kích hoạt nén ngữ cảnh thông minh",
			"description": "Khi được bật, Roo sẽ tự động nén ngữ cảnh khi đạt đến ngưỡng. Khi bị tắt, bạn vẫn có thể kích hoạt nén ngữ cảnh thủ công."
		},
		"openTabs": {
			"label": "Giới hạn ngữ cảnh tab đang mở",
			"description": "Số lượng tab VSCode đang mở tối đa để đưa vào ngữ cảnh. Giá trị cao hơn cung cấp nhiều ngữ cảnh hơn nhưng tăng sử dụng token."
		},
		"workspaceFiles": {
			"label": "Giới hạn ngữ cảnh tệp workspace",
			"description": "Số lượng tệp tối đa để đưa vào chi tiết thư mục làm việc hiện tại. Giá trị cao hơn cung cấp nhiều ngữ cảnh hơn nhưng tăng sử dụng token."
		},
		"rooignore": {
			"label": "Hiển thị tệp .kilocodeignore trong danh sách và tìm kiếm",
			"description": "Khi được bật, các tệp khớp với mẫu trong .kilocodeignore sẽ được hiển thị trong danh sách với biểu tượng khóa. Khi bị tắt, các tệp này sẽ hoàn toàn bị ẩn khỏi danh sách tệp và tìm kiếm."
		},
		"maxReadFile": {
			"label": "Ngưỡng tự động cắt ngắn khi đọc tệp",
			"description": "Kilo Code đọc số dòng này khi mô hình không chỉ định giá trị bắt đầu/kết thúc. Nếu số này nhỏ hơn tổng số dòng của tệp, Kilo Code sẽ tạo một chỉ mục số dòng của các định nghĩa mã. Trường hợp đặc biệt: -1 chỉ thị Kilo Code đọc toàn bộ tệp (không tạo chỉ mục), và 0 chỉ thị không đọc dòng nào và chỉ cung cấp chỉ mục dòng cho ngữ cảnh tối thiểu. Giá trị thấp hơn giảm thiểu việc sử dụng ngữ cảnh ban đầu, cho phép đọc chính xác các phạm vi dòng sau này. Các yêu cầu có chỉ định bắt đầu/kết thúc rõ ràng không bị giới hạn bởi cài đặt này.",
			"lines": "dòng",
			"always_full_read": "Luôn đọc toàn bộ tệp"
		},
		"maxConcurrentFileReads": {
			"label": "Giới hạn đọc file đồng thời",
			"description": "Số lượng file tối đa mà công cụ 'read_file' có thể xử lý cùng lúc. Giá trị cao hơn có thể tăng tốc độ đọc nhiều file nhỏ nhưng sẽ tăng mức sử dụng bộ nhớ."
		},
		"condensingThreshold": {
			"label": "Ngưỡng kích hoạt nén",
			"selectProfile": "Cấu hình ngưỡng cho hồ sơ",
			"defaultProfile": "Mặc định toàn cục (tất cả hồ sơ)",
			"defaultDescription": "Khi ngữ cảnh đạt đến tỷ lệ phần trăm này, nó sẽ được tự động nén cho tất cả hồ sơ trừ khi chúng có cài đặt tùy chỉnh",
			"profileDescription": "Ngưỡng tùy chỉnh chỉ cho hồ sơ này (ghi đè mặc định toàn cục)",
			"inheritDescription": "Hồ sơ này kế thừa ngưỡng mặc định toàn cục ({{threshold}}%)",
			"usesGlobal": "(sử dụng toàn cục {{threshold}}%)"
		}
	},
	"terminal": {
		"basic": {
			"label": "Cài đặt Terminal: Cơ bản",
			"description": "Cài đặt cơ bản cho terminal"
		},
		"advanced": {
			"label": "Cài đặt Terminal: Nâng cao",
			"description": "Các tùy chọn sau có thể yêu cầu khởi động lại terminal để áp dụng cài đặt."
		},
		"outputLineLimit": {
			"label": "Giới hạn đầu ra terminal",
			"description": "Số dòng tối đa để đưa vào đầu ra terminal khi thực hiện lệnh. Khi vượt quá, các dòng sẽ bị xóa khỏi phần giữa, tiết kiệm token. <0>Tìm hiểu thêm</0>"
		},
		"shellIntegrationTimeout": {
			"label": "Thời gian chờ tích hợp shell terminal",
			"description": "Thời gian tối đa để chờ tích hợp shell khởi tạo trước khi thực hiện lệnh. Đối với người dùng có thời gian khởi động shell dài, giá trị này có thể cần được tăng lên nếu bạn thấy lỗi \"Shell Integration Unavailable\" trong terminal. <0>Tìm hiểu thêm</0>"
		},
		"shellIntegrationDisabled": {
			"label": "Tắt tích hợp shell terminal",
			"description": "Bật tùy chọn này nếu lệnh terminal không hoạt động chính xác hoặc bạn thấy lỗi 'Shell Integration Unavailable'. Tùy chọn này sử dụng phương pháp đơn giản hơn để chạy lệnh, bỏ qua một số tính năng terminal nâng cao. <0>Tìm hiểu thêm</0>"
		},
		"commandDelay": {
			"label": "Độ trễ lệnh terminal",
			"description": "Độ trễ tính bằng mili giây để thêm vào sau khi thực hiện lệnh. Cài đặt mặc định là 0 sẽ tắt hoàn toàn độ trễ. Điều này có thể giúp đảm bảo đầu ra lệnh được ghi lại đầy đủ trong các terminal có vấn đề về thời gian. Trong hầu hết các terminal, điều này được thực hiện bằng cách đặt `PROMPT_COMMAND='sleep N'` và PowerShell thêm `start-sleep` vào cuối mỗi lệnh. Ban đầu là giải pháp cho lỗi VSCode#237208 và có thể không cần thiết. <0>Tìm hiểu thêm</0>"
		},
		"compressProgressBar": {
			"label": "Nén đầu ra thanh tiến trình",
			"description": "Khi được bật, xử lý đầu ra terminal với các ký tự carriage return (\\r) để mô phỏng cách terminal thật hiển thị nội dung. Điều này loại bỏ các trạng thái trung gian của thanh tiến trình, chỉ giữ lại trạng thái cuối cùng, giúp tiết kiệm không gian ngữ cảnh cho thông tin quan trọng hơn. <0>Tìm hiểu thêm</0>"
		},
		"powershellCounter": {
			"label": "Bật giải pháp bộ đếm PowerShell",
			"description": "Khi được bật, thêm một bộ đếm vào các lệnh PowerShell để đảm bảo thực thi lệnh chính xác. Điều này giúp ích với các terminal PowerShell có thể gặp vấn đề về ghi lại đầu ra. <0>Tìm hiểu thêm</0>"
		},
		"zshClearEolMark": {
			"label": "Xóa dấu cuối dòng ZSH",
			"description": "Khi được bật, xóa dấu cuối dòng ZSH bằng cách đặt PROMPT_EOL_MARK=''. Điều này ngăn chặn các vấn đề về diễn giải đầu ra lệnh khi kết thúc bằng các ký tự đặc biệt như '%'. <0>Tìm hiểu thêm</0>"
		},
		"zshOhMy": {
			"label": "Bật tích hợp Oh My Zsh",
			"description": "Khi được bật, đặt ITERM_SHELL_INTEGRATION_INSTALLED=Yes để kích hoạt các tính năng tích hợp shell của Oh My Zsh. Việc áp dụng cài đặt này có thể yêu cầu khởi động lại IDE. <0>Tìm hiểu thêm</0>"
		},
		"zshP10k": {
			"label": "Bật tích hợp Powerlevel10k",
			"description": "Khi được bật, đặt POWERLEVEL9K_TERM_SHELL_INTEGRATION=true để kích hoạt các tính năng tích hợp shell của Powerlevel10k. <0>Tìm hiểu thêm</0>"
		},
		"zdotdir": {
			"label": "Bật xử lý ZDOTDIR",
			"description": "Khi được bật, tạo thư mục tạm thời cho ZDOTDIR để xử lý tích hợp shell zsh một cách chính xác. Điều này đảm bảo tích hợp shell VSCode hoạt động chính xác với zsh trong khi vẫn giữ nguyên cấu hình zsh của bạn. <0>Tìm hiểu thêm</0>"
		},
		"inheritEnv": {
			"label": "Kế thừa biến môi trường",
			"description": "Khi được bật, terminal sẽ kế thừa các biến môi trường từ tiến trình cha của VSCode, như các cài đặt tích hợp shell được định nghĩa trong hồ sơ người dùng. Điều này trực tiếp chuyển đổi cài đặt toàn cục của VSCode `terminal.integrated.inheritEnv`. <0>Tìm hiểu thêm</0>"
		}
	},
	"advanced": {
		"diff": {
			"label": "Bật chỉnh sửa qua diff",
			"description": "Khi được bật, Kilo Code sẽ có thể chỉnh sửa tệp nhanh hơn và sẽ tự động từ chối ghi toàn bộ tệp bị cắt ngắn. Hoạt động tốt nhất với mô hình Claude 4 Sonnet mới nhất.",
			"strategy": {
				"label": "Chiến lược diff",
				"options": {
					"standard": "Tiêu chuẩn (khối đơn)",
					"multiBlock": "Thử nghiệm: Diff đa khối",
					"unified": "Thử nghiệm: Diff thống nhất"
				},
				"descriptions": {
					"standard": "Chiến lược diff tiêu chuẩn áp dụng thay đổi cho một khối mã tại một thời điểm.",
					"unified": "Chiến lược diff thống nhất thực hiện nhiều cách tiếp cận để áp dụng diff và chọn cách tiếp cận tốt nhất.",
					"multiBlock": "Chiến lược diff đa khối cho phép cập nhật nhiều khối mã trong một tệp trong một yêu cầu."
				}
			},
			"matchPrecision": {
				"label": "Độ chính xác khớp",
				"description": "Thanh trượt này kiểm soát mức độ chính xác các phần mã phải khớp khi áp dụng diff. Giá trị thấp hơn cho phép khớp linh hoạt hơn nhưng tăng nguy cơ thay thế không chính xác. Sử dụng giá trị dưới 100% với sự thận trọng cao."
			}
		}
	},
	"experimental": {
		"DIFF_STRATEGY_UNIFIED": {
			"name": "Sử dụng chiến lược diff thống nhất thử nghiệm",
			"description": "Bật chiến lược diff thống nhất thử nghiệm. Chiến lược này có thể giảm số lần thử lại do lỗi mô hình nhưng có thể gây ra hành vi không mong muốn hoặc chỉnh sửa không chính xác. Chỉ bật nếu bạn hiểu rõ các rủi ro và sẵn sàng xem xét cẩn thận tất cả các thay đổi."
		},
		"SEARCH_AND_REPLACE": {
			"name": "Sử dụng công cụ tìm kiếm và thay thế thử nghiệm",
			"description": "Bật công cụ tìm kiếm và thay thế thử nghiệm, cho phép Kilo Code thay thế nhiều phiên bản của một thuật ngữ tìm kiếm trong một yêu cầu."
		},
		"INSERT_BLOCK": {
			"name": "Sử dụng công cụ chèn nội dung thử nghiệm",
			"description": "Bật công cụ chèn nội dung thử nghiệm, cho phép Kilo Code chèn nội dung tại số dòng cụ thể mà không cần tạo diff."
		},
		"POWER_STEERING": {
			"name": "Sử dụng chế độ \"power steering\" thử nghiệm",
			"description": "Khi được bật, Kilo Code sẽ nhắc nhở mô hình về chi tiết định nghĩa chế độ hiện tại thường xuyên hơn. Điều này sẽ dẫn đến việc tuân thủ chặt chẽ hơn các định nghĩa vai trò và hướng dẫn tùy chỉnh, nhưng sẽ sử dụng nhiều token hơn cho mỗi tin nhắn."
		},
		"AUTOCOMPLETE": {
			"name": "Sử dụng tính năng \"tự động hoàn thành\" thử nghiệm",
			"description": "Khi được bật, Kilo Code sẽ cung cấp các gợi ý mã nội tuyến khi bạn nhập."
		},
		"MULTI_SEARCH_AND_REPLACE": {
			"name": "Sử dụng công cụ diff đa khối thử nghiệm",
			"description": "Khi được bật, Kilo Code sẽ sử dụng công cụ diff đa khối. Điều này sẽ cố gắng cập nhật nhiều khối mã trong tệp trong một yêu cầu."
		},
		"CONCURRENT_FILE_READS": {
			"name": "Bật đọc tệp đồng thời",
			"description": "Khi bật, Kilo Code có thể đọc nhiều tệp trong một yêu cầu duy nhất. Khi tắt, Kilo Code phải đọc từng tệp một. Việc tắt có thể hữu ích khi làm việc với các mô hình ít khả năng hơn hoặc khi bạn muốn kiểm soát nhiều hơn quyền truy cập tệp."
		},
		"MARKETPLACE": {
			"name": "Bật Marketplace",
			"description": "Khi được bật, bạn có thể cài đặt MCP và chế độ tùy chỉnh từ Marketplace."
		},
		"MULTI_FILE_APPLY_DIFF": {
			"name": "Bật chỉnh sửa tệp đồng thời",
			"description": "Khi được bật, Kilo Code có thể chỉnh sửa nhiều tệp trong một yêu cầu duy nhất. Khi bị tắt, Kilo Code phải chỉnh sửa từng tệp một. Tắt tính năng này có thể hữu ích khi làm việc với các mô hình kém khả năng hơn hoặc khi bạn muốn kiểm soát nhiều hơn đối với các thay đổi tệp."
		}
	},
	"promptCaching": {
		"label": "Tắt bộ nhớ đệm prompt",
		"description": "Khi được chọn, Kilo Code sẽ không sử dụng bộ nhớ đệm prompt cho mô hình này."
	},
	"temperature": {
		"useCustom": "Sử dụng nhiệt độ tùy chỉnh",
		"description": "Kiểm soát tính ngẫu nhiên trong phản hồi của mô hình.",
		"rangeDescription": "Giá trị cao hơn làm cho đầu ra ngẫu nhiên hơn, giá trị thấp hơn làm cho nó xác định hơn."
	},
	"modelInfo": {
		"supportsImages": "Hỗ trợ hình ảnh",
		"noImages": "Không hỗ trợ hình ảnh",
		"supportsComputerUse": "Hỗ trợ sử dụng máy tính",
		"noComputerUse": "Không hỗ trợ sử dụng máy tính",
		"supportsPromptCache": "Hỗ trợ bộ nhớ đệm lời nhắc",
		"noPromptCache": "Không hỗ trợ bộ nhớ đệm lời nhắc",
		"maxOutput": "Đầu ra tối đa",
		"inputPrice": "Giá đầu vào",
		"outputPrice": "Giá đầu ra",
		"cacheReadsPrice": "Giá đọc bộ nhớ đệm",
		"cacheWritesPrice": "Giá ghi bộ nhớ đệm",
		"enableStreaming": "Bật streaming",
		"enableR1Format": "Kích hoạt tham số mô hình R1",
		"enableR1FormatTips": "Cần kích hoạt khi sử dụng các mô hình R1 như QWQ, để tránh lỗi 400",
		"useAzure": "Sử dụng Azure",
		"azureApiVersion": "Đặt phiên bản API Azure",
		"gemini": {
			"freeRequests": "* Miễn phí đến {{count}} yêu cầu mỗi phút. Sau đó, thanh toán phụ thuộc vào kích thước lời nhắc.",
			"pricingDetails": "Để biết thêm thông tin, xem chi tiết giá.",
			"billingEstimate": "* Thanh toán là ước tính - chi phí chính xác phụ thuộc vào kích thước lời nhắc."
		}
	},
	"modelPicker": {
		"automaticFetch": "Tiện ích mở rộng tự động lấy danh sách mới nhất các mô hình có sẵn trên <serviceLink>{{serviceName}}</serviceLink>. Nếu bạn không chắc chắn nên chọn mô hình nào, Kilo Code hoạt động tốt nhất với <defaultModelLink>{{defaultModelId}}</defaultModelLink>. Bạn cũng có thể thử tìm kiếm \"free\" cho các tùy chọn miễn phí hiện có.",
		"label": "Mô hình",
		"searchPlaceholder": "Tìm kiếm",
		"noMatchFound": "Không tìm thấy kết quả",
		"useCustomModel": "Sử dụng tùy chỉnh: {{modelId}}"
	},
	"footer": {
		"feedback": "Nếu bạn có bất kỳ câu hỏi hoặc phản hồi nào, vui lòng mở một vấn đề tại <githubLink>github.com/Kilo-Org/kilocode</githubLink> hoặc tham gia <redditLink>reddit.com/r/kilocode</redditLink> hoặc <discordLink>kilocode.ai/discord</discordLink>",
		"support": "Đối với các câu hỏi về tài chính, vui lòng liên hệ Hỗ trợ khách hàng tại <supportLink>hi@kilocode.ai</supportLink>",
		"telemetry": {
			"label": "Cho phép báo cáo lỗi và sử dụng ẩn danh",
			"description": "Giúp cải thiện Kilo Code bằng cách gửi dữ liệu sử dụng ẩn danh và báo cáo lỗi. Không bao giờ gửi mã, lời nhắc hoặc thông tin cá nhân. Xem chính sách bảo mật của chúng tôi để biết thêm chi tiết."
		},
		"settings": {
			"import": "Nhập",
			"export": "Xuất",
			"reset": "Đặt lại"
		}
	},
	"thinkingBudget": {
		"maxTokens": "Tokens tối đa",
		"maxThinkingTokens": "Tokens suy nghĩ tối đa"
	},
	"validation": {
		"apiKey": "Bạn phải cung cấp khóa API hợp lệ.",
		"awsRegion": "Bạn phải chọn một vùng để sử dụng Amazon Bedrock.",
		"googleCloud": "Bạn phải cung cấp ID dự án và vùng Google Cloud hợp lệ.",
		"modelId": "Bạn phải cung cấp ID mô hình hợp lệ.",
		"modelSelector": "Bạn phải cung cấp bộ chọn mô hình hợp lệ.",
		"openAi": "Bạn phải cung cấp URL cơ sở, khóa API và ID mô hình hợp lệ.",
		"arn": {
			"invalidFormat": "Định dạng ARN không hợp lệ. Vui lòng kiểm tra yêu cầu về định dạng.",
			"regionMismatch": "Cảnh báo: Vùng trong ARN của bạn ({{arnRegion}}) không khớp với vùng bạn đã chọn ({{region}}). Điều này có thể gây ra vấn đề truy cập. Nhà cung cấp sẽ sử dụng vùng từ ARN."
		},
		"modelAvailability": "ID mô hình ({{modelId}}) bạn đã cung cấp không khả dụng. Vui lòng chọn một mô hình khác.",
		"providerNotAllowed": "Nhà cung cấp '{{provider}}' không được phép bởi tổ chức của bạn",
		"modelNotAllowed": "Mô hình '{{model}}' không được phép cho nhà cung cấp '{{provider}}' bởi tổ chức của bạn",
		"profileInvalid": "Hồ sơ này chứa một nhà cung cấp hoặc mô hình không được phép bởi tổ chức của bạn"
	},
	"placeholders": {
		"apiKey": "Nhập khóa API...",
		"profileName": "Nhập tên hồ sơ",
		"accessKey": "Nhập khóa truy cập...",
		"secretKey": "Nhập khóa bí mật...",
		"sessionToken": "Nhập token phiên...",
		"credentialsJson": "Nhập JSON thông tin xác thực...",
		"keyFilePath": "Nhập đường dẫn tệp khóa...",
		"projectId": "Nhập ID dự án...",
		"customArn": "Nhập ARN (vd: arn:aws:bedrock:us-east-1:123456789012:foundation-model/my-model)",
		"baseUrl": "Nhập URL cơ sở...",
		"modelId": {
			"lmStudio": "vd: meta-llama-3.1-8b-instruct",
			"lmStudioDraft": "vd: lmstudio-community/llama-3.2-1b-instruct",
			"ollama": "vd: llama3.1"
		},
		"numbers": {
			"maxTokens": "vd: 4096",
			"contextWindow": "vd: 128000",
			"inputPrice": "vd: 0.0001",
			"outputPrice": "vd: 0.0002",
			"cacheWritePrice": "vd: 0.00005"
		}
	},
	"defaults": {
		"ollamaUrl": "Mặc định: http://localhost:11434",
		"lmStudioUrl": "Mặc định: http://localhost:1234",
		"geminiUrl": "Mặc định: https://generativelanguage.googleapis.com"
	},
	"labels": {
		"customArn": "ARN tùy chỉnh",
		"useCustomArn": "Sử dụng ARN tùy chỉnh..."
	},
	"display": {
		"taskTimeline": {
			"label": "Hiển thị dòng thời gian công việc",
			"description": "Hiển thị dòng thời gian trực quan của các tin nhắn công việc, được phân loại theo màu sắc theo từng loại, cho phép bạn nhanh chóng xem tiến độ công việc và cuộn lại các điểm cụ thể trong lịch sử của công việc."
		}
	},
	"includeMaxOutputTokens": "Bao gồm token đầu ra tối đa",
	"includeMaxOutputTokensDescription": "Gửi tham số token đầu ra tối đa trong các yêu cầu API. Một số nhà cung cấp có thể không hỗ trợ điều này."
}<|MERGE_RESOLUTION|>--- conflicted
+++ resolved
@@ -319,21 +319,6 @@
 			"placeholder": "Mặc định: claude"
 		},
 		"geminiCli": {
-<<<<<<< HEAD
-			"description": "Nhà cung cấp này sử dụng xác thực OAuth từ công cụ Gemini CLI và không cần khóa API.",
-			"oauthPath": "Đường dẫn thông tin xác thực OAuth (tùy chọn)",
-			"oauthPathDescription": "Đường dẫn đến tệp thông tin xác thực OAuth. Để trống để sử dụng vị trí mặc định (~/.gemini/oauth_creds.json).",
-			"instructions": "Nếu bạn chưa xác thực, vui lòng chạy",
-			"instructionsContinued": "trong terminal của bạn trước.",
-			"setupLink": "Hướng dẫn thiết lập Gemini CLI",
-			"requirementsTitle": "Yêu cầu quan trọng",
-			"requirement1": "Trước tiên, bạn cần cài đặt công cụ Gemini CLI",
-			"requirement2": "Sau đó, chạy gemini trong terminal và đảm bảo bạn đăng nhập bằng Google",
-			"requirement3": "Chỉ hoạt động với tài khoản Google cá nhân (không phải tài khoản Google Workspace)",
-			"requirement4": "Không sử dụng khóa API - xác thực được xử lý qua OAuth",
-			"requirement5": "Yêu cầu công cụ Gemini CLI phải được cài đặt và xác thực trước",
-			"freeAccess": "Truy cập cấp miễn phí qua xác thực OAuth"
-=======
 			"description": "Nhà cung cấp này sử dụng xác thực OAuth từ công cụ Gemini CLI và không yêu cầu khóa API.",
 			"oauthPath": "Đường dẫn Thông tin xác thực OAuth (tùy chọn)",
 			"oauthPathDescription": "Đường dẫn đến tệp thông tin xác thực OAuth. Để trống để sử dụng vị trí mặc định (~/.gemini/oauth_creds.json).",
@@ -347,7 +332,6 @@
 			"requirement4": "Không sử dụng khóa API - xác thực được xử lý qua OAuth",
 			"requirement5": "Yêu cầu công cụ Gemini CLI được cài đặt và xác thực trước",
 			"freeAccess": "Truy cập miễn phí qua xác thực OAuth"
->>>>>>> db07ff56
 		}
 	},
 	"browser": {
@@ -416,7 +400,7 @@
 		},
 		"autoCondenseContext": {
 			"name": "Tự động kích hoạt nén ngữ cảnh thông minh",
-			"description": "Khi được bật, Roo sẽ tự động nén ngữ cảnh khi đạt đến ngưỡng. Khi bị tắt, bạn vẫn có thể kích hoạt nén ngữ cảnh thủ công."
+			"description": "Khi được bật, Kilo Code sẽ tự động nén ngữ cảnh khi đạt đến ngưỡng. Khi bị tắt, bạn vẫn có thể kích hoạt nén ngữ cảnh thủ công."
 		},
 		"openTabs": {
 			"label": "Giới hạn ngữ cảnh tab đang mở",
