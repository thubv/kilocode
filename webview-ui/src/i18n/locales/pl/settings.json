{
	"common": {
		"save": "Zapisz",
		"done": "Gotowe",
		"cancel": "Anuluj",
		"reset": "Resetuj",
		"select": "Wybierz"
	},
	"header": {
		"title": "Ustawienia",
		"saveButtonTooltip": "Zapisz zmiany",
		"nothingChangedTooltip": "Nic się nie zmieniło",
		"doneButtonTooltip": "Odrzuć niezapisane zmiany i zamknij panel ustawień"
	},
	"unsavedChangesDialog": {
		"title": "Niezapisane zmiany",
		"description": "Czy chcesz odrzucić zmiany i kontynuować?",
		"cancelButton": "Anuluj",
		"discardButton": "Odrzuć zmiany"
	},
	"sections": {
		"providers": "Dostawcy",
		"autoApprove": "Automatyczne zatwierdzanie",
		"browser": "Przeglądarka / Użycie komputera",
		"checkpoints": "Punkty kontrolne",
		"notifications": "Powiadomienia",
		"contextManagement": "Zarządzanie kontekstem",
		"terminal": "Terminal",
		"advanced": "Zaawansowane",
		"experimental": "Funkcje eksperymentalne",
		"language": "Język",
<<<<<<< HEAD
		"about": "O Kilo Code",
		"mcp": "Serwery MCP"
=======
		"about": "O Roo Code",
		"interface": "Interfejs"
>>>>>>> 58ac098a
	},
	"autoApprove": {
		"description": "Pozwól Kilo Code na automatyczne wykonywanie operacji bez wymagania zatwierdzenia. Włącz te ustawienia tylko jeśli w pełni ufasz AI i rozumiesz związane z tym zagrożenia bezpieczeństwa.",
		"readOnly": {
<<<<<<< HEAD
			"label": "Zawsze zatwierdzaj operacje tylko do odczytu",
			"description": "Gdy włączone, Kilo Code automatycznie będzie wyświetlać zawartość katalogów i czytać pliki bez konieczności klikania przycisku Zatwierdź.",
=======
			"label": "Odczyt",
			"description": "Gdy włączone, Roo automatycznie będzie wyświetlać zawartość katalogów i czytać pliki bez konieczności klikania przycisku Zatwierdź.",
>>>>>>> 58ac098a
			"outsideWorkspace": {
				"label": "Uwzględnij pliki poza obszarem roboczym",
				"description": "Pozwól Kilo Code na odczyt plików poza bieżącym obszarem roboczym bez konieczności zatwierdzania."
			}
		},
		"write": {
			"label": "Zapis",
			"description": "Automatycznie twórz i edytuj pliki bez konieczności zatwierdzania",
			"delayLabel": "Opóźnienie po zapisach, aby umożliwić diagnostyce wykrycie potencjalnych problemów",
			"outsideWorkspace": {
				"label": "Uwzględnij pliki poza obszarem roboczym",
				"description": "Pozwól Kilo Code na tworzenie i edycję plików poza bieżącym obszarem roboczym bez konieczności zatwierdzania."
			}
		},
		"browser": {
			"label": "Przeglądarka",
			"description": "Automatycznie wykonuj akcje przeglądarki bez konieczności zatwierdzania. Uwaga: Dotyczy tylko gdy model obsługuje używanie komputera"
		},
		"retry": {
			"label": "Ponów",
			"description": "Automatycznie ponawiaj nieudane żądania API, gdy serwer zwraca odpowiedź z błędem",
			"delayLabel": "Opóźnienie przed ponowieniem żądania"
		},
		"mcp": {
			"label": "MCP",
			"description": "Włącz automatyczne zatwierdzanie poszczególnych narzędzi MCP w widoku Serwerów MCP (wymaga zarówno tego ustawienia, jak i pola wyboru \"Zawsze zezwalaj\" narzędzia)"
		},
		"modeSwitch": {
			"label": "Tryb",
			"description": "Automatycznie przełączaj między różnymi trybami bez konieczności zatwierdzania"
		},
		"subtasks": {
			"label": "Podzadania",
			"description": "Zezwalaj na tworzenie i ukończenie podzadań bez konieczności zatwierdzania"
		},
		"execute": {
			"label": "Wykonaj",
			"description": "Automatycznie wykonuj dozwolone polecenia terminala bez konieczności zatwierdzania",
			"allowedCommands": "Dozwolone polecenia auto-wykonania",
			"allowedCommandsDescription": "Prefiksy poleceń, które mogą być automatycznie wykonywane, gdy \"Zawsze zatwierdzaj operacje wykonania\" jest włączone. Dodaj * aby zezwolić na wszystkie polecenia (używaj z ostrożnością).",
			"commandPlaceholder": "Wprowadź prefiks polecenia (np. 'git ')",
			"addButton": "Dodaj"
		},
		"showMenu": {
			"label": "Pokaż menu automatycznego zatwierdzania w widoku czatu",
			"description": "Gdy włączone, menu automatycznego zatwierdzania będzie wyświetlane na dole widoku czatu, umożliwiając szybki dostęp do ustawień automatycznego zatwierdzania"
		}
	},
	"providers": {
		"configProfile": "Profil konfiguracji",
		"providerDocumentation": "Dokumentacja {{provider}}",
		"description": "Zapisz różne konfiguracje API, aby szybko przełączać się między dostawcami i ustawieniami.",
		"apiProvider": "Dostawca API",
		"model": "Model",
		"nameEmpty": "Nazwa nie może być pusta",
		"nameExists": "Profil o tej nazwie już istnieje",
		"deleteProfile": "Usuń profil",
		"invalidArnFormat": "Nieprawidłowy format ARN. Sprawdź powyższe przykłady.",
		"enterNewName": "Wprowadź nową nazwę",
		"addProfile": "Dodaj profil",
		"renameProfile": "Zmień nazwę profilu",
		"newProfile": "Nowy profil konfiguracji",
		"enterProfileName": "Wprowadź nazwę profilu",
		"createProfile": "Utwórz profil",
		"cannotDeleteOnlyProfile": "Nie można usunąć jedynego profilu",
		"searchPlaceholder": "Szukaj profili",
		"noMatchFound": "Nie znaleziono pasujących profili",
		"vscodeLmDescription": "Interfejs API modelu językowego VS Code umożliwia uruchamianie modeli dostarczanych przez inne rozszerzenia VS Code (w tym, ale nie tylko, GitHub Copilot). Najłatwiejszym sposobem na rozpoczęcie jest zainstalowanie rozszerzeń Copilot i Copilot Chat z VS Code Marketplace.",
		"awsCustomArnUse": "Wprowadź prawidłowy Amazon Bedrock ARN dla modelu, którego chcesz użyć. Przykłady formatu:",
		"awsCustomArnDesc": "Upewnij się, że region w ARN odpowiada wybranemu powyżej regionowi AWS.",
		"openRouterApiKey": "Klucz API OpenRouter",
		"getOpenRouterApiKey": "Uzyskaj klucz API OpenRouter",
		"apiKeyStorageNotice": "Klucze API są bezpiecznie przechowywane w Tajnym Magazynie VSCode",
		"glamaApiKey": "Klucz API Glama",
		"getGlamaApiKey": "Uzyskaj klucz API Glama",
		"useCustomBaseUrl": "Użyj niestandardowego URL bazowego",
		"useHostHeader": "Użyj niestandardowego nagłówka Host",
		"useLegacyFormat": "Użyj starszego formatu API OpenAI",
		"requestyApiKey": "Klucz API Requesty",
		"getRequestyApiKey": "Uzyskaj klucz API Requesty",
		"openRouterTransformsText": "Kompresuj podpowiedzi i łańcuchy wiadomości do rozmiaru kontekstu (<a>Transformacje OpenRouter</a>)",
		"anthropicApiKey": "Klucz API Anthropic",
		"getAnthropicApiKey": "Uzyskaj klucz API Anthropic",
		"anthropicUseAuthToken": "Przekaż klucz API Anthropic jako nagłówek Authorization zamiast X-Api-Key",
		"deepSeekApiKey": "Klucz API DeepSeek",
		"getDeepSeekApiKey": "Uzyskaj klucz API DeepSeek",
		"geminiApiKey": "Klucz API Gemini",
		"getGeminiApiKey": "Uzyskaj klucz API Gemini",
		"openAiApiKey": "Klucz API OpenAI",
		"openAiBaseUrl": "URL bazowy",
		"getOpenAiApiKey": "Uzyskaj klucz API OpenAI",
		"mistralApiKey": "Klucz API Mistral",
		"getMistralApiKey": "Uzyskaj klucz API Mistral / Codestral",
		"codestralBaseUrl": "URL bazowy Codestral (opcjonalnie)",
		"codestralBaseUrlDesc": "Ustaw opcjonalny URL dla modeli Codestral.",
		"awsCredentials": "Poświadczenia AWS",
		"awsProfile": "Profil AWS",
		"awsProfileName": "Nazwa profilu AWS",
		"awsAccessKey": "Klucz dostępu AWS",
		"awsSecretKey": "Klucz tajny AWS",
		"awsSessionToken": "Token sesji AWS",
		"awsRegion": "Region AWS",
		"awsCrossRegion": "Użyj wnioskowania międzyregionalnego",
		"enablePromptCaching": "Włącz buforowanie podpowiedzi",
		"enablePromptCachingTitle": "Włącz buforowanie podpowiedzi, aby poprawić wydajność i zmniejszyć koszty dla obsługiwanych modeli.",
		"cacheUsageNote": "Uwaga: Jeśli nie widzisz użycia bufora, spróbuj wybrać inny model, a następnie ponownie wybrać żądany model.",
		"vscodeLmModel": "Model językowy",
		"vscodeLmWarning": "Uwaga: To bardzo eksperymentalna integracja, a wsparcie dostawcy może się różnić. Jeśli otrzymasz błąd dotyczący nieobsługiwanego modelu, jest to problem po stronie dostawcy.",
		"googleCloudSetup": {
			"title": "Aby korzystać z Google Cloud Vertex AI, potrzebujesz:",
			"step1": "1. Utworzyć konto Google Cloud, włączyć API Vertex AI i włączyć żądane modele Claude.",
			"step2": "2. Zainstalować Google Cloud CLI i skonfigurować domyślne poświadczenia aplikacji.",
			"step3": "3. Lub utworzyć konto usługi z poświadczeniami."
		},
		"googleCloudCredentials": "Poświadczenia Google Cloud",
		"googleCloudKeyFile": "Ścieżka pliku klucza Google Cloud",
		"googleCloudProjectId": "ID projektu Google Cloud",
		"googleCloudRegion": "Region Google Cloud",
		"lmStudio": {
			"baseUrl": "URL bazowy (opcjonalnie)",
			"modelId": "ID modelu",
			"speculativeDecoding": "Włącz dekodowanie spekulacyjne",
			"draftModelId": "ID modelu szkicu",
			"draftModelDesc": "Aby dekodowanie spekulacyjne działało poprawnie, model szkicu musi pochodzić z tej samej rodziny modeli.",
			"selectDraftModel": "Wybierz model szkicu",
			"noModelsFound": "Nie znaleziono modeli szkicu. Upewnij się, że LM Studio jest uruchomione z włączonym trybem serwera.",
			"description": "LM Studio pozwala na lokalne uruchamianie modeli na twoim komputerze. Aby rozpocząć, zapoznaj się z ich <a>przewodnikiem szybkiego startu</a>. Będziesz również musiał uruchomić funkcję <b>serwera lokalnego</b> LM Studio, aby używać go z tym rozszerzeniem. <span>Uwaga:</span> Kilo Code używa złożonych podpowiedzi i działa najlepiej z modelami Claude. Modele o niższych możliwościach mogą nie działać zgodnie z oczekiwaniami."
		},
		"ollama": {
			"baseUrl": "URL bazowy (opcjonalnie)",
			"modelId": "ID modelu",
			"description": "Ollama pozwala na lokalne uruchamianie modeli na twoim komputerze. Aby rozpocząć, zapoznaj się z przewodnikiem szybkiego startu.",
			"warning": "Uwaga: Kilo Code używa złożonych podpowiedzi i działa najlepiej z modelami Claude. Modele o niższych możliwościach mogą nie działać zgodnie z oczekiwaniami."
		},
		"unboundApiKey": "Klucz API Unbound",
		"getUnboundApiKey": "Uzyskaj klucz API Unbound",
		"humanRelay": {
			"description": "Nie jest wymagany klucz API, ale użytkownik będzie musiał pomóc w kopiowaniu i wklejaniu informacji do czatu internetowego AI.",
			"instructions": "Podczas użytkowania pojawi się okno dialogowe, a bieżąca wiadomość zostanie automatycznie skopiowana do schowka. Będziesz musiał wkleić ją do internetowych wersji AI (takich jak ChatGPT lub Claude), a następnie skopiować odpowiedź AI z powrotem do okna dialogowego i kliknąć przycisk potwierdzenia."
		},
		"openRouter": {
			"providerRouting": {
				"title": "Routing dostawców OpenRouter",
				"description": "OpenRouter kieruje żądania do najlepszych dostępnych dostawców dla Twojego modelu. Domyślnie żądania są równoważone między najlepszymi dostawcami, aby zmaksymalizować czas działania. Możesz jednak wybrać konkretnego dostawcę do użycia z tym modelem.",
				"learnMore": "Dowiedz się więcej o routingu dostawców"
			}
		},
		"customModel": {
			"capabilities": "Skonfiguruj możliwości i ceny swojego niestandardowego modelu zgodnego z OpenAI. Zachowaj ostrożność podczas określania możliwości modelu, ponieważ mogą one wpływać na wydajność Kilo Code.",
			"maxTokens": {
				"label": "Maksymalna liczba tokenów wyjściowych",
				"description": "Maksymalna liczba tokenów, które model może wygenerować w odpowiedzi. (Określ -1, aby pozwolić serwerowi ustawić maksymalną liczbę tokenów.)"
			},
			"contextWindow": {
				"label": "Rozmiar okna kontekstu",
				"description": "Całkowita liczba tokenów (wejście + wyjście), które model może przetworzyć."
			},
			"imageSupport": {
				"label": "Obsługa obrazów",
				"description": "Czy model jest w stanie przetwarzać i rozumieć obrazy?"
			},
			"computerUse": {
				"label": "Użycie komputera",
				"description": "Czy model jest w stanie wchodzić w interakcję z przeglądarką? (np. Claude 3.7 Sonnet)."
			},
			"promptCache": {
				"label": "Buforowanie podpowiedzi",
				"description": "Czy model jest w stanie buforować podpowiedzi?"
			},
			"pricing": {
				"input": {
					"label": "Cena wejścia",
					"description": "Koszt za milion tokenów wejściowych/podpowiedzi. Wpływa to na koszt wysyłania kontekstu i instrukcji do modelu."
				},
				"output": {
					"label": "Cena wyjścia",
					"description": "Koszt za milion tokenów odpowiedzi modelu. Wpływa to na koszt generowanej treści i uzupełnień."
				},
				"cacheReads": {
					"label": "Cena odczytów bufora",
					"description": "Koszt za milion tokenów za odczyt z bufora. Ta cena jest naliczana przy otrzymywaniu zbuforowanej odpowiedzi."
				},
				"cacheWrites": {
					"label": "Cena zapisów bufora",
					"description": "Koszt za milion tokenów za zapis do bufora. Ta cena jest naliczana przy pierwszym buforowaniu podpowiedzi."
				}
			},
			"resetDefaults": "Przywróć domyślne"
		},
		"rateLimitSeconds": {
			"label": "Limit szybkości",
			"description": "Minimalny czas między żądaniami API."
		}
	},
	"browser": {
		"enable": {
			"label": "Włącz narzędzie przeglądarki",
			"description": "Gdy włączone, Kilo Code może używać przeglądarki do interakcji ze stronami internetowymi podczas korzystania z modeli obsługujących używanie komputera."
		},
		"viewport": {
			"label": "Rozmiar viewportu",
			"description": "Wybierz rozmiar viewportu dla interakcji przeglądarki. Wpływa to na sposób wyświetlania stron internetowych i interakcji z nimi.",
			"options": {
				"largeDesktop": "Duży pulpit (1280x800)",
				"smallDesktop": "Mały pulpit (900x600)",
				"tablet": "Tablet (768x1024)",
				"mobile": "Telefon (360x640)"
			}
		},
		"screenshotQuality": {
			"label": "Jakość zrzutów ekranu",
			"description": "Dostosuj jakość WebP zrzutów ekranu przeglądarki. Wyższe wartości zapewniają wyraźniejsze zrzuty ekranu, ale zwiększają zużycie token."
		},
		"remote": {
			"label": "Użyj zdalnego połączenia przeglądarki",
			"description": "Połącz się z przeglądarką Chrome uruchomioną z włączonym zdalnym debugowaniem (--remote-debugging-port=9222).",
			"urlPlaceholder": "Niestandardowy URL (np. http://localhost:9222)",
			"testButton": "Testuj połączenie",
			"testingButton": "Testowanie...",
			"instructions": "Wprowadź adres hosta protokołu DevTools lub pozostaw puste, aby automatycznie wykryć lokalne instancje Chrome. Przycisk Test Połączenia spróbuje użyć niestandardowego URL, jeśli podany, lub automatycznie wykryje, jeśli pole jest puste."
		}
	},
	"checkpoints": {
		"enable": {
			"label": "Włącz automatyczne punkty kontrolne",
			"description": "Gdy włączone, Kilo Code automatycznie utworzy punkty kontrolne podczas wykonywania zadań, ułatwiając przeglądanie zmian lub powrót do wcześniejszych stanów."
		}
	},
	"notifications": {
		"sound": {
			"label": "Włącz efekty dźwiękowe",
			"description": "Gdy włączone, Kilo Code będzie odtwarzać efekty dźwiękowe dla powiadomień i zdarzeń.",
			"volumeLabel": "Głośność"
		},
		"tts": {
			"label": "Włącz syntezę mowy",
			"description": "Gdy włączone, Kilo Code będzie czytać na głos swoje odpowiedzi za pomocą syntezy mowy.",
			"speedLabel": "Szybkość"
		}
	},
	"contextManagement": {
		"description": "Kontroluj, jakie informacje są zawarte w oknie kontekstu AI, wpływając na zużycie token i jakość odpowiedzi",
		"openTabs": {
			"label": "Limit kontekstu otwartych kart",
			"description": "Maksymalna liczba otwartych kart VSCode do uwzględnienia w kontekście. Wyższe wartości zapewniają więcej kontekstu, ale zwiększają zużycie token."
		},
		"workspaceFiles": {
			"label": "Limit kontekstu plików obszaru roboczego",
			"description": "Maksymalna liczba plików do uwzględnienia w szczegółach bieżącego katalogu roboczego. Wyższe wartości zapewniają więcej kontekstu, ale zwiększają zużycie token."
		},
		"rooignore": {
			"label": "Pokaż pliki .kilocodeignore na listach i w wyszukiwaniach",
			"description": "Gdy włączone, pliki pasujące do wzorców w .kilocodeignore będą pokazywane na listach z symbolem kłódki. Gdy wyłączone, te pliki będą całkowicie ukryte z list plików i wyszukiwań."
		},
		"maxReadFile": {
			"label": "Próg automatycznego skracania odczytu pliku",
			"description": "Kilo Code odczytuje tę liczbę linii, gdy model nie określa wartości początkowej/końcowej. Jeśli ta liczba jest mniejsza niż całkowita liczba linii pliku, Kilo Code generuje indeks numerów linii definicji kodu. Przypadki specjalne: -1 nakazuje Kilo Code odczytać cały plik (bez indeksowania), a 0 nakazuje nie czytać żadnych linii i dostarczyć tylko indeksy linii dla minimalnego kontekstu. Niższe wartości minimalizują początkowe użycie kontekstu, umożliwiając późniejsze precyzyjne odczyty zakresów linii. Jawne żądania początku/końca nie są ograniczone tym ustawieniem.",
			"lines": "linii",
			"always_full_read": "Zawsze czytaj cały plik"
		}
	},
	"terminal": {
		"outputLineLimit": {
			"label": "Limit wyjścia terminala",
			"description": "Maksymalna liczba linii do uwzględnienia w wyjściu terminala podczas wykonywania poleceń. Po przekroczeniu linie będą usuwane ze środka, oszczędzając token."
		},
		"shellIntegrationTimeout": {
			"label": "Limit czasu integracji powłoki terminala",
			"description": "Maksymalny czas oczekiwania na inicjalizację integracji powłoki przed wykonaniem poleceń. Dla użytkowników z długim czasem uruchamiania powłoki, ta wartość może wymagać zwiększenia, jeśli widzisz błędy \"Shell Integration Unavailable\" w terminalu."
		},
		"zdotdir": {
			"label": "Włącz obsługę ZDOTDIR",
			"description": "Po włączeniu tworzy tymczasowy katalog dla ZDOTDIR, aby poprawnie obsłużyć integrację powłoki zsh. Zapewnia to prawidłowe działanie integracji powłoki VSCode z zsh, zachowując twoją konfigurację zsh. (eksperymentalne)"
		},
		"commandDelay": {
			"label": "Opóźnienie poleceń terminala",
			"description": "Opóźnienie w milisekundach dodawane po wykonaniu polecenia. Domyślne ustawienie 0 całkowicie wyłącza opóźnienie. Może to pomóc w zapewnieniu pełnego przechwytywania wyjścia poleceń w terminalach z problemami z synchronizacją. W większości terminali jest to implementowane przez ustawienie `PROMPT_COMMAND='sleep N'`, a PowerShell dodaje `start-sleep` na końcu każdego polecenia. Pierwotnie było to obejście błędu VSCode#237208 i może nie być potrzebne."
		},
		"powershellCounter": {
			"label": "Włącz obejście licznika PowerShell",
			"description": "Po włączeniu dodaje licznik do poleceń PowerShell, aby zapewnić prawidłowe wykonanie poleceń. Pomaga to w terminalach PowerShell, które mogą mieć problemy z przechwytywaniem wyjścia."
		},
		"zshClearEolMark": {
			"label": "Wyczyść znacznik końca linii ZSH",
			"description": "Po włączeniu czyści znacznik końca linii ZSH poprzez ustawienie PROMPT_EOL_MARK=''. Zapobiega to problemom z interpretacją wyjścia poleceń, gdy kończy się ono znakami specjalnymi jak '%'."
		},
		"zshOhMy": {
			"label": "Włącz integrację Oh My Zsh",
			"description": "Po włączeniu ustawia ITERM_SHELL_INTEGRATION_INSTALLED=Yes, aby włączyć funkcje integracji powłoki Oh My Zsh. (eksperymentalne)"
		},
		"zshP10k": {
			"label": "Włącz integrację Powerlevel10k",
			"description": "Po włączeniu ustawia POWERLEVEL9K_TERM_SHELL_INTEGRATION=true, aby włączyć funkcje integracji powłoki Powerlevel10k. (eksperymentalne)"
		}
	},
	"advanced": {
		"diff": {
			"label": "Włącz edycję przez różnice",
			"description": "Gdy włączone, Kilo Code będzie w stanie edytować pliki szybciej i automatycznie odrzuci obcięte pełne zapisy plików. Działa najlepiej z najnowszym modelem Claude 3.7 Sonnet.",
			"strategy": {
				"label": "Strategia diff",
				"options": {
					"standard": "Standardowa (Pojedynczy blok)",
					"multiBlock": "Eksperymentalna: Diff wieloblokowy",
					"unified": "Eksperymentalna: Diff ujednolicony"
				},
				"descriptions": {
					"standard": "Standardowa strategia diff stosuje zmiany do jednego bloku kodu na raz.",
					"unified": "Strategia diff ujednoliconego stosuje wiele podejść do zastosowania różnic i wybiera najlepsze podejście.",
					"multiBlock": "Strategia diff wieloblokowego pozwala na aktualizację wielu bloków kodu w pliku w jednym żądaniu."
				}
			},
			"matchPrecision": {
				"label": "Precyzja dopasowania",
				"description": "Ten suwak kontroluje, jak dokładnie sekcje kodu muszą pasować podczas stosowania różnic. Niższe wartości umożliwiają bardziej elastyczne dopasowywanie, ale zwiększają ryzyko nieprawidłowych zamian. Używaj wartości poniżej 100% z najwyższą ostrożnością."
			}
		}
	},
	"experimental": {
		"warning": "⚠️",
		"DIFF_STRATEGY_UNIFIED": {
			"name": "Użyj eksperymentalnej ujednoliconej strategii diff",
			"description": "Włącz eksperymentalną ujednoliconą strategię diff. Ta strategia może zmniejszyć liczbę ponownych prób spowodowanych błędami modelu, ale może powodować nieoczekiwane zachowanie lub nieprawidłowe edycje. Włącz tylko jeśli rozumiesz ryzyko i jesteś gotów dokładnie przeglądać wszystkie zmiany."
		},
		"SEARCH_AND_REPLACE": {
			"name": "Użyj eksperymentalnego narzędzia do wyszukiwania i zamiany",
			"description": "Włącz eksperymentalne narzędzie do wyszukiwania i zamiany, umożliwiając Kilo Code zastąpienie wielu wystąpień wyszukiwanego terminu w jednym żądaniu."
		},
		"INSERT_BLOCK": {
			"name": "Użyj eksperymentalnego narzędzia do wstawiania treści",
			"description": "Włącz eksperymentalne narzędzie do wstawiania treści, umożliwiając Kilo Code wstawianie treści w określonych numerach linii bez konieczności tworzenia diff."
		},
		"POWER_STEERING": {
			"name": "Użyj eksperymentalnego trybu \"wspomagania kierownicy\"",
			"description": "Po włączeniu, Kilo Code będzie częściej przypominać modelowi o szczegółach jego bieżącej definicji trybu. Doprowadzi to do silniejszego przestrzegania definicji ról i niestandardowych instrukcji, ale będzie używać więcej tokenów na wiadomość."
		},
		"MULTI_SEARCH_AND_REPLACE": {
			"name": "Użyj eksperymentalnego narzędzia diff wieloblokowego",
			"description": "Po włączeniu, Kilo Code użyje narzędzia diff wieloblokowego. Spróbuje to zaktualizować wiele bloków kodu w pliku w jednym żądaniu."
		}
	},
	"temperature": {
		"useCustom": "Użyj niestandardowej temperatury",
		"description": "Kontroluje losowość w odpowiedziach modelu.",
		"rangeDescription": "Wyższe wartości sprawiają, że wyjście jest bardziej losowe, niższe wartości czynią je bardziej deterministycznym."
	},
	"modelInfo": {
		"supportsImages": "Obsługuje obrazy",
		"noImages": "Nie obsługuje obrazów",
		"supportsComputerUse": "Obsługuje użycie komputera",
		"noComputerUse": "Nie obsługuje użycia komputera",
		"supportsPromptCache": "Obsługuje buforowanie podpowiedzi",
		"noPromptCache": "Nie obsługuje buforowania podpowiedzi",
		"maxOutput": "Maksymalne wyjście",
		"inputPrice": "Cena wejścia",
		"outputPrice": "Cena wyjścia",
		"cacheReadsPrice": "Cena odczytów bufora",
		"cacheWritesPrice": "Cena zapisów bufora",
		"enableStreaming": "Włącz strumieniowanie",
		"enableR1Format": "Włącz parametry modelu R1",
		"enableR1FormatTips": "Należy włączyć podczas korzystania z modeli R1, takich jak QWQ, aby uniknąć błędu 400",
		"useAzure": "Użyj Azure",
		"azureApiVersion": "Ustaw wersję API Azure",
		"gemini": {
			"freeRequests": "* Darmowe do {{count}} zapytań na minutę. Po tym, rozliczanie zależy od rozmiaru podpowiedzi.",
			"pricingDetails": "Więcej informacji znajdziesz w szczegółach cennika.",
			"billingEstimate": "* Rozliczenie jest szacunkowe - dokładny koszt zależy od rozmiaru podpowiedzi."
		}
	},
	"modelPicker": {
		"automaticFetch": "Rozszerzenie automatycznie pobiera najnowszą listę modeli dostępnych w <serviceLink>{{serviceName}}</serviceLink>. Jeśli nie jesteś pewien, który model wybrać, Kilo Code działa najlepiej z <defaultModelLink>{{defaultModelId}}</defaultModelLink>. Możesz również wyszukać \"free\", aby znaleźć obecnie dostępne opcje bezpłatne.",
		"label": "Model",
		"searchPlaceholder": "Wyszukaj",
		"noMatchFound": "Nie znaleziono dopasowań",
		"useCustomModel": "Użyj niestandardowy: {{modelId}}"
	},
	"footer": {
		"feedback": "Jeśli masz jakiekolwiek pytania lub opinie, śmiało otwórz zgłoszenie na <githubLink>github.com/Kilo-Org/kilocode</githubLink> lub dołącz do <redditLink>reddit.com/r/kilocode</redditLink> lub <discordLink>kilocode.ai/discord</discordLink>",
		"version": "Kilo Code v{{version}}",
		"telemetry": {
			"label": "Zezwól na anonimowe raportowanie błędów i użycia",
			"description": "Pomóż ulepszyć Kilo Code, wysyłając anonimowe dane o użytkowaniu i raporty o błędach. Nigdy nie są wysyłane kod, podpowiedzi ani informacje osobiste. Zobacz naszą politykę prywatności, aby uzyskać więcej szczegółów."
		},
		"settings": {
			"import": "Importuj",
			"export": "Eksportuj",
			"reset": "Resetuj"
		}
	},
	"thinkingBudget": {
		"maxTokens": "Maksymalna liczba tokenów",
		"maxThinkingTokens": "Maksymalna liczba tokenów myślenia"
	},
	"validation": {
		"apiKey": "Musisz podać prawidłowy klucz API.",
		"awsRegion": "Musisz wybrać region, aby korzystać z Amazon Bedrock.",
		"googleCloud": "Musisz podać prawidłowe ID projektu i region Google Cloud.",
		"modelId": "Musisz podać prawidłowe ID modelu.",
		"modelSelector": "Musisz podać prawidłowy selektor modelu.",
		"openAi": "Musisz podać prawidłowy bazowy URL, klucz API i ID modelu.",
		"arn": {
			"invalidFormat": "Nieprawidłowy format ARN. Sprawdź wymagania dotyczące formatu.",
			"regionMismatch": "Ostrzeżenie: Region w Twoim ARN ({{arnRegion}}) nie zgadza się z wybranym regionem ({{region}}). Może to powodować problemy z dostępem. Dostawca użyje regionu z ARN."
		},
		"modelAvailability": "Podane ID modelu ({{modelId}}) jest niedostępne. Wybierz inny model."
	},
	"placeholders": {
		"apiKey": "Wprowadź klucz API...",
		"profileName": "Wprowadź nazwę profilu",
		"accessKey": "Wprowadź klucz dostępu...",
		"secretKey": "Wprowadź klucz tajny...",
		"sessionToken": "Wprowadź token sesji...",
		"credentialsJson": "Wprowadź JSON poświadczeń...",
		"keyFilePath": "Wprowadź ścieżkę pliku klucza...",
		"projectId": "Wprowadź ID projektu...",
		"customArn": "Wprowadź ARN (np. arn:aws:bedrock:us-east-1:123456789012:foundation-model/my-model)",
		"baseUrl": "Wprowadź podstawowy URL...",
		"modelId": {
			"lmStudio": "np. meta-llama-3.1-8b-instruct",
			"lmStudioDraft": "np. lmstudio-community/llama-3.2-1b-instruct",
			"ollama": "np. llama3.1"
		},
		"numbers": {
			"maxTokens": "np. 4096",
			"contextWindow": "np. 128000",
			"inputPrice": "np. 0.0001",
			"outputPrice": "np. 0.0002",
			"cacheWritePrice": "np. 0.00005"
		}
	},
	"defaults": {
		"ollamaUrl": "Domyślnie: http://localhost:11434",
		"lmStudioUrl": "Domyślnie: http://localhost:1234",
		"geminiUrl": "Domyślnie: https://generativelanguage.googleapis.com"
	},
	"labels": {
		"customArn": "Niestandardowy ARN",
		"useCustomArn": "Użyj niestandardowego ARN..."
	},
	"interface": {
		"showgreeting": {
			"label": "Pokaż wiadomość powitalną",
			"description": "Gdy włączone, Roo wyświetli wiadomość powitalną i wprowadzenie."
		}
	}
}<|MERGE_RESOLUTION|>--- conflicted
+++ resolved
@@ -29,24 +29,14 @@
 		"advanced": "Zaawansowane",
 		"experimental": "Funkcje eksperymentalne",
 		"language": "Język",
-<<<<<<< HEAD
 		"about": "O Kilo Code",
-		"mcp": "Serwery MCP"
-=======
-		"about": "O Roo Code",
 		"interface": "Interfejs"
->>>>>>> 58ac098a
 	},
 	"autoApprove": {
 		"description": "Pozwól Kilo Code na automatyczne wykonywanie operacji bez wymagania zatwierdzenia. Włącz te ustawienia tylko jeśli w pełni ufasz AI i rozumiesz związane z tym zagrożenia bezpieczeństwa.",
 		"readOnly": {
-<<<<<<< HEAD
-			"label": "Zawsze zatwierdzaj operacje tylko do odczytu",
+			"label": "Odczyt",
 			"description": "Gdy włączone, Kilo Code automatycznie będzie wyświetlać zawartość katalogów i czytać pliki bez konieczności klikania przycisku Zatwierdź.",
-=======
-			"label": "Odczyt",
-			"description": "Gdy włączone, Roo automatycznie będzie wyświetlać zawartość katalogów i czytać pliki bez konieczności klikania przycisku Zatwierdź.",
->>>>>>> 58ac098a
 			"outsideWorkspace": {
 				"label": "Uwzględnij pliki poza obszarem roboczym",
 				"description": "Pozwól Kilo Code na odczyt plików poza bieżącym obszarem roboczym bez konieczności zatwierdzania."
