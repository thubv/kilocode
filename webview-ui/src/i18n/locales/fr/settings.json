{
	"common": {
		"save": "Enregistrer",
		"done": "Terminé",
		"cancel": "Annuler",
		"reset": "Réinitialiser",
		"select": "Sélectionner",
		"add": "Ajouter un en-tête",
		"remove": "Supprimer"
	},
	"header": {
		"title": "Paramètres",
		"saveButtonTooltip": "Enregistrer les modifications",
		"nothingChangedTooltip": "Rien n'a changé",
		"doneButtonTooltip": "Ignorer les modifications non enregistrées et fermer le panneau des paramètres"
	},
	"unsavedChangesDialog": {
		"title": "Modifications non enregistrées",
		"description": "Voulez-vous ignorer les modifications et continuer ?",
		"cancelButton": "Annuler",
		"discardButton": "Ignorer les modifications"
	},
	"sections": {
		"providers": "Fournisseurs",
		"autoApprove": "Auto-approbation",
		"browser": "Accès ordinateur",
		"checkpoints": "Points de contrôle",
		"notifications": "Notifications",
		"contextManagement": "Contexte",
		"terminal": "Terminal",
		"prompts": "Invites",
		"experimental": "Expérimental",
		"language": "Langue",
		"about": "À propos de Kilo Code",
		"display": "Afficher"
	},
	"prompts": {
		"description": "Configurez les invites de support utilisées pour les actions rapides comme l'amélioration des invites, l'explication du code et la résolution des problèmes. Ces invites aident Kilo Code à fournir une meilleure assistance pour les tâches de développement courantes."
	},
	"codeIndex": {
		"title": "Indexation de la base de code",
		"description": "Configurez les paramètres d'indexation de la base de code pour activer la recherche sémantique dans votre projet. <0>En savoir plus</0>",
		"statusTitle": "Statut",
		"enableLabel": "Activer l'indexation de la base de code",
		"enableDescription": "Activer l'indexation du code pour une recherche et une compréhension du contexte améliorées",
		"settingsTitle": "Paramètres d'indexation",
		"disabledMessage": "L'indexation de la base de code est actuellement désactivée. Activez-la dans les paramètres globaux pour configurer les options d'indexation.",
		"profileLabel": "Fournisseur d'embeddings",
		"embedderProviderLabel": "Fournisseur d'embedder",
		"selectProfilePlaceholder": "Sélectionner un fournisseur",
		"openaiProvider": "OpenAI",
		"ollamaProvider": "Ollama",
		"geminiProvider": "Gemini",
		"geminiApiKeyLabel": "Clé API :",
		"geminiApiKeyPlaceholder": "Entrez votre clé API Gemini",
		"mistralProvider": "Mistral",
		"mistralApiKeyLabel": "Clé d'API:",
		"mistralApiKeyPlaceholder": "Entrez votre clé d'API Mistral",
		"openaiCompatibleProvider": "Compatible OpenAI",
		"openAiKeyLabel": "Clé API OpenAI",
		"openAiKeyPlaceholder": "Entrez votre clé API OpenAI",
		"openAiCompatibleBaseUrlLabel": "URL de base",
		"openAiCompatibleApiKeyLabel": "Clé API",
		"openAiCompatibleApiKeyPlaceholder": "Entrez votre clé API",
		"openAiCompatibleModelDimensionLabel": "Dimension d'Embedding :",
		"modelDimensionLabel": "Dimension du modèle",
		"openAiCompatibleModelDimensionPlaceholder": "ex., 1536",
		"openAiCompatibleModelDimensionDescription": "La dimension d'embedding (taille de sortie) pour votre modèle. Consultez la documentation de votre fournisseur pour cette valeur. Valeurs courantes : 384, 768, 1536, 3072.",
		"modelLabel": "Modèle",
		"modelPlaceholder": "Entrez le nom du modèle",
		"selectModel": "Sélectionner un modèle",
		"selectModelPlaceholder": "Sélectionner un modèle",
		"ollamaUrlLabel": "URL Ollama :",
		"ollamaBaseUrlLabel": "URL de base Ollama",
		"qdrantUrlLabel": "URL Qdrant",
		"qdrantKeyLabel": "Clé Qdrant :",
		"qdrantApiKeyLabel": "Clé API Qdrant",
		"qdrantApiKeyPlaceholder": "Entrez votre clé API Qdrant (optionnel)",
		"setupConfigLabel": "Configuration",
		"startIndexingButton": "Démarrer",
		"clearIndexDataButton": "Effacer l'index",
		"unsavedSettingsMessage": "Merci d'enregistrer tes paramètres avant de démarrer le processus d'indexation.",
		"clearDataDialog": {
			"title": "Êtes-vous sûr ?",
			"description": "Cette action ne peut pas être annulée. Cela supprimera définitivement les données d'index de votre base de code.",
			"cancelButton": "Annuler",
			"confirmButton": "Effacer les données"
		},
		"ollamaUrlPlaceholder": "http://localhost:11434",
		"openAiCompatibleBaseUrlPlaceholder": "https://api.example.com",
		"modelDimensionPlaceholder": "1536",
		"qdrantUrlPlaceholder": "http://localhost:6333",
		"saveError": "Échec de la sauvegarde des paramètres",
		"modelDimensions": "({{dimension}} dimensions)",
		"saveSuccess": "Paramètres sauvegardés avec succès",
		"saving": "Sauvegarde...",
		"saveSettings": "Sauvegarder",
		"indexingStatuses": {
			"standby": "En attente",
			"indexing": "Indexation",
			"indexed": "Indexé",
			"error": "Erreur"
		},
		"close": "Fermer",
		"validation": {
			"invalidQdrantUrl": "URL Qdrant invalide",
			"invalidOllamaUrl": "URL Ollama invalide",
			"invalidBaseUrl": "URL de base invalide",
			"qdrantUrlRequired": "L'URL Qdrant est requise",
			"openaiApiKeyRequired": "La clé API OpenAI est requise",
			"modelSelectionRequired": "La sélection du modèle est requise",
			"apiKeyRequired": "La clé API est requise",
			"modelIdRequired": "L'ID du modèle est requis",
			"modelDimensionRequired": "La dimension du modèle est requise",
			"geminiApiKeyRequired": "La clé API Gemini est requise",
			"mistralApiKeyRequired": "La clé API Mistral est requise",
			"ollamaBaseUrlRequired": "L'URL de base Ollama est requise",
			"baseUrlRequired": "L'URL de base est requise",
			"modelDimensionMinValue": "La dimension du modèle doit être supérieure à 0"
		},
		"advancedConfigLabel": "Configuration avancée",
		"searchMinScoreLabel": "Seuil de score de recherche",
		"searchMinScoreDescription": "Score de similarité minimum (0.0-1.0) requis pour les résultats de recherche. Des valeurs plus faibles renvoient plus de résultats mais peuvent être moins pertinents. Des valeurs plus élevées renvoient moins de résultats mais plus pertinents.",
		"searchMinScoreResetTooltip": "Réinitialiser à la valeur par défaut (0.4)",
		"searchMaxResultsLabel": "Résultats de recherche maximum",
		"searchMaxResultsDescription": "Nombre maximum de résultats de recherche à retourner lors de l'interrogation de l'index de code. Des valeurs plus élevées fournissent plus de contexte mais peuvent inclure des résultats moins pertinents.",
		"resetToDefault": "Réinitialiser par défaut"
	},
	"autoApprove": {
		"description": "Permettre à Kilo Code d'effectuer automatiquement des opérations sans requérir d'approbation. Activez ces paramètres uniquement si vous faites entièrement confiance à l'IA et que vous comprenez les risques de sécurité associés.",
		"toggleAriaLabel": "Activer/désactiver l'approbation automatique",
		"disabledAriaLabel": "Approbation automatique désactivée - sélectionnez d'abord les options",
		"selectOptionsFirst": "Sélectionnez au moins une option ci-dessous pour activer l'approbation automatique",
		"readOnly": {
			"label": "Lecture",
			"description": "Lorsque cette option est activée, Kilo Code affichera automatiquement le contenu des répertoires et lira les fichiers sans que vous ayez à cliquer sur le bouton Approuver.",
			"outsideWorkspace": {
				"label": "Inclure les fichiers en dehors de l'espace de travail",
				"description": "Permettre à Kilo Code de lire des fichiers en dehors de l'espace de travail actuel sans nécessiter d'approbation."
			}
		},
		"write": {
			"label": "Écriture",
			"description": "Créer et modifier automatiquement des fichiers sans nécessiter d'approbation",
			"delayLabel": "Délai après les écritures pour permettre aux diagnostics de détecter les problèmes potentiels",
			"outsideWorkspace": {
				"label": "Inclure les fichiers en dehors de l'espace de travail",
				"description": "Permettre à Kilo Code de créer et modifier des fichiers en dehors de l'espace de travail actuel sans nécessiter d'approbation."
			},
			"protected": {
				"label": "Inclure les fichiers protégés",
				"description": "Permettre à Kilo Code de créer et modifier des fichiers protégés (comme .kilocodeignore et les fichiers de configuration .kilocode/) sans nécessiter d'approbation."
			}
		},
		"browser": {
			"label": "Navigateur",
			"description": "Effectuer automatiquement des actions du navigateur sans nécessiter d'approbation. Remarque : S'applique uniquement lorsque le modèle prend en charge l'utilisation de l'ordinateur"
		},
		"retry": {
			"label": "Réessayer",
			"description": "Réessayer automatiquement les requêtes API échouées lorsque le serveur renvoie une réponse d'erreur",
			"delayLabel": "Délai avant de réessayer la requête"
		},
		"mcp": {
			"label": "MCP",
			"description": "Activer l'approbation automatique des outils MCP individuels dans la vue des serveurs MCP (nécessite à la fois ce paramètre et la case à cocher \"Toujours autoriser\" de l'outil)"
		},
		"modeSwitch": {
			"label": "Mode",
			"description": "Basculer automatiquement entre différents modes sans nécessiter d'approbation"
		},
		"subtasks": {
			"label": "Sous-tâches",
			"description": "Permettre la création et l'achèvement des sous-tâches sans nécessiter d'approbation"
		},
		"followupQuestions": {
			"label": "Question",
			"description": "Sélectionner automatiquement la première réponse suggérée pour les questions de suivi après le délai configuré",
			"timeoutLabel": "Temps d'attente avant la sélection automatique de la première réponse"
		},
		"execute": {
			"label": "Exécuter",
			"description": "Exécuter automatiquement les commandes de terminal autorisées sans nécessiter d'approbation",
			"allowedCommands": "Commandes auto-exécutables autorisées",
			"allowedCommandsDescription": "Préfixes de commandes qui peuvent être auto-exécutés lorsque \"Toujours approuver les opérations d'exécution\" est activé. Ajoutez * pour autoriser toutes les commandes (à utiliser avec précaution).",
			"deniedCommands": "Commandes refusées",
			"deniedCommandsDescription": "Préfixes de commandes qui seront automatiquement refusés sans demander d'approbation. En cas de conflit avec les commandes autorisées, la correspondance de préfixe la plus longue prend la priorité. Ajoutez * pour refuser toutes les commandes.",
			"commandPlaceholder": "Entrez le préfixe de commande (ex. 'git ')",
			"deniedCommandPlaceholder": "Entrez le préfixe de commande à refuser (ex. 'rm -rf')",
			"addButton": "Ajouter",
			"autoDenied": "Les commandes avec le préfixe `{{prefix}}` ont été interdites par l'utilisateur. Ne contourne pas cette restriction en exécutant une autre commande."
		},
		"showMenu": {
			"label": "Afficher le menu d'approbation automatique dans la vue de chat",
			"description": "Lorsque cette option est activée, le menu d'approbation automatique sera affiché en bas de la vue de chat, permettant un accès rapide aux paramètres d'approbation automatique"
		},
		"updateTodoList": {
			"label": "Todo",
			"description": "La liste de tâches est mise à jour automatiquement sans approbation"
		},
		"apiRequestLimit": {
			"title": "Requêtes maximales",
			"description": "Effectuer automatiquement ce nombre de requêtes API avant de demander l'approbation pour continuer la tâche.",
			"unlimited": "Illimité"
		}
	},
	"providers": {
		"providerDocumentation": "Documentation {{provider}}",
		"configProfile": "Profil de configuration",
		"description": "Enregistrez différentes configurations d'API pour basculer rapidement entre les fournisseurs et les paramètres.",
		"apiProvider": "Fournisseur d'API",
		"model": "Modèle",
		"nameEmpty": "Le nom ne peut pas être vide",
		"nameExists": "Un profil avec ce nom existe déjà",
		"deleteProfile": "Supprimer le profil",
		"invalidArnFormat": "Format ARN invalide. Veuillez vérifier les exemples ci-dessus.",
		"enterNewName": "Entrez un nouveau nom",
		"addProfile": "Ajouter un profil",
		"renameProfile": "Renommer le profil",
		"newProfile": "Nouveau profil de configuration",
		"enterProfileName": "Entrez le nom du profil",
		"createProfile": "Créer un profil",
		"cannotDeleteOnlyProfile": "Impossible de supprimer le seul profil",
		"searchPlaceholder": "Rechercher des profils",
		"searchProviderPlaceholder": "Rechercher des fournisseurs",
		"noProviderMatchFound": "Aucun fournisseur trouvé",
		"noMatchFound": "Aucun profil correspondant trouvé",
		"vscodeLmDescription": "L'API du modèle de langage VS Code vous permet d'exécuter des modèles fournis par d'autres extensions VS Code (y compris, mais sans s'y limiter, GitHub Copilot). Le moyen le plus simple de commencer est d'installer les extensions Copilot et Copilot Chat depuis le VS Code Marketplace.",
		"awsCustomArnUse": "Entrez un ARN Amazon Bedrock valide pour le modèle que vous souhaitez utiliser. Exemples de format :",
		"awsCustomArnDesc": "Assurez-vous que la région dans l'ARN correspond à la région AWS sélectionnée ci-dessus.",
		"openRouterApiKey": "Clé API OpenRouter",
		"getOpenRouterApiKey": "Obtenir la clé API OpenRouter",
		"apiKeyStorageNotice": "Les clés API sont stockées en toute sécurité dans le stockage sécurisé de VSCode",
		"glamaApiKey": "Clé API Glama",
		"getGlamaApiKey": "Obtenir la clé API Glama",
		"useCustomBaseUrl": "Utiliser une URL de base personnalisée",
		"useReasoning": "Activer le raisonnement",
		"useHostHeader": "Utiliser un en-tête Host personnalisé",
		"useLegacyFormat": "Utiliser le format API OpenAI hérité",
		"customHeaders": "En-têtes personnalisés",
		"headerName": "Nom de l'en-tête",
		"headerValue": "Valeur de l'en-tête",
		"noCustomHeaders": "Aucun en-tête personnalisé défini. Cliquez sur le bouton + pour en ajouter un.",
		"requestyApiKey": "Clé API Requesty",
		"refreshModels": {
			"label": "Actualiser les modèles",
			"hint": "Veuillez rouvrir les paramètres pour voir les modèles les plus récents.",
			"loading": "Actualisation de la liste des modèles...",
			"success": "Liste des modèles actualisée avec succès !",
			"error": "Échec de l'actualisation de la liste des modèles. Veuillez réessayer."
		},
		"getRequestyApiKey": "Obtenir la clé API Requesty",
		"openRouterTransformsText": "Compresser les prompts et chaînes de messages à la taille du contexte (<a>Transformations OpenRouter</a>)",
		"anthropicApiKey": "Clé API Anthropic",
		"getAnthropicApiKey": "Obtenir la clé API Anthropic",
		"anthropicUseAuthToken": "Passer la clé API Anthropic comme en-tête d'autorisation au lieu de X-Api-Key",
		"chutesApiKey": "Clé API Chutes",
		"getChutesApiKey": "Obtenir la clé API Chutes",
		"deepSeekApiKey": "Clé API DeepSeek",
		"getDeepSeekApiKey": "Obtenir la clé API DeepSeek",
		"moonshotApiKey": "Clé API Moonshot",
		"getMoonshotApiKey": "Obtenir la clé API Moonshot",
		"moonshotBaseUrl": "Point d'entrée Moonshot",
		"geminiApiKey": "Clé API Gemini",
		"getGroqApiKey": "Obtenir la clé API Groq",
		"groqApiKey": "Clé API Groq",
		"getGeminiApiKey": "Obtenir la clé API Gemini",
		"openAiApiKey": "Clé API OpenAI",
		"apiKey": "Clé API",
		"openAiBaseUrl": "URL de base",
		"getOpenAiApiKey": "Obtenir la clé API OpenAI",
		"mistralApiKey": "Clé API Mistral",
		"getMistralApiKey": "Obtenir la clé API Mistral / Codestral",
		"codestralBaseUrl": "URL de base Codestral (Optionnel)",
		"codestralBaseUrlDesc": "Définir une URL alternative pour le modèle Codestral.",
		"xaiApiKey": "Clé API xAI",
		"getXaiApiKey": "Obtenir la clé API xAI",
		"litellmApiKey": "Clé API LiteLLM",
		"litellmBaseUrl": "URL de base LiteLLM",
		"awsCredentials": "Identifiants AWS",
		"awsProfile": "Profil AWS",
		"awsProfileName": "Nom du profil AWS",
		"awsAccessKey": "Clé d'accès AWS",
		"awsSecretKey": "Clé secrète AWS",
		"awsSessionToken": "Jeton de session AWS",
		"awsRegion": "Région AWS",
		"awsCrossRegion": "Utiliser l'inférence inter-régions",
		"awsBedrockVpc": {
			"useCustomVpcEndpoint": "Utiliser un point de terminaison VPC personnalisé",
			"vpcEndpointUrlPlaceholder": "Entrer l'URL du point de terminaison VPC (optionnel)",
			"examples": "Exemples :"
		},
		"enablePromptCaching": "Activer la mise en cache des prompts",
		"enablePromptCachingTitle": "Activer la mise en cache des prompts pour améliorer les performances et réduire les coûts pour les modèles pris en charge.",
		"cacheUsageNote": "Remarque : Si vous ne voyez pas l'utilisation du cache, essayez de sélectionner un modèle différent puis de sélectionner à nouveau votre modèle souhaité.",
		"vscodeLmModel": "Modèle de langage",
		"vscodeLmWarning": "Remarque : Il s'agit d'une intégration très expérimentale et le support des fournisseurs variera. Si vous recevez une erreur concernant un modèle non pris en charge, c'est un problème du côté du fournisseur.",
		"googleCloudSetup": {
			"title": "Pour utiliser Google Cloud Vertex AI, vous devez :",
			"step1": "1. Créer un compte Google Cloud, activer l'API Vertex AI et activer les modèles Claude souhaités.",
			"step2": "2. Installer Google Cloud CLI et configurer les identifiants par défaut de l'application.",
			"step3": "3. Ou créer un compte de service avec des identifiants."
		},
		"googleCloudCredentials": "Identifiants Google Cloud",
		"googleCloudKeyFile": "Chemin du fichier de clé Google Cloud",
		"googleCloudProjectId": "ID du projet Google Cloud",
		"googleCloudRegion": "Région Google Cloud",
		"lmStudio": {
			"baseUrl": "URL de base (optionnel)",
			"modelId": "ID du modèle",
			"speculativeDecoding": "Activer le décodage spéculatif",
			"draftModelId": "ID du modèle brouillon",
			"draftModelDesc": "Le modèle brouillon doit être de la même famille de modèles pour que le décodage spéculatif fonctionne correctement.",
			"selectDraftModel": "Sélectionner le modèle brouillon",
			"noModelsFound": "Aucun modèle brouillon trouvé. Veuillez vous assurer que LM Studio est en cours d'exécution avec le mode serveur activé.",
			"description": "LM Studio vous permet d'exécuter des modèles localement sur votre ordinateur. Pour obtenir des instructions sur la mise en route, consultez leur <a>guide de démarrage rapide</a>. Vous devrez également démarrer la fonction <b>serveur local</b> de LM Studio pour l'utiliser avec cette extension. <span>Remarque :</span> Kilo Code utilise des prompts complexes et fonctionne mieux avec les modèles Claude. Les modèles moins performants peuvent ne pas fonctionner comme prévu."
		},
		"ollama": {
			"baseUrl": "URL de base (optionnel)",
			"modelId": "ID du modèle",
			"description": "Ollama vous permet d'exécuter des modèles localement sur votre ordinateur. Pour obtenir des instructions sur la mise en route, consultez le guide de démarrage rapide.",
			"warning": "Remarque : Kilo Code utilise des prompts complexes et fonctionne mieux avec les modèles Claude. Les modèles moins performants peuvent ne pas fonctionner comme prévu."
		},
		"unboundApiKey": "Clé API Unbound",
		"getUnboundApiKey": "Obtenir la clé API Unbound",
		"unboundRefreshModelsSuccess": "Liste des modèles mise à jour ! Vous pouvez maintenant sélectionner parmi les derniers modèles.",
		"unboundInvalidApiKey": "Clé API invalide. Veuillez vérifier votre clé API et réessayer.",
		"humanRelay": {
			"description": "Aucune clé API n'est requise, mais l'utilisateur doit aider à copier et coller les informations dans le chat web de l'IA.",
			"instructions": "Pendant l'utilisation, une boîte de dialogue apparaîtra et le message actuel sera automatiquement copié dans le presse-papiers. Vous devez le coller dans les versions web de l'IA (comme ChatGPT ou Claude), puis copier la réponse de l'IA dans la boîte de dialogue et cliquer sur le bouton de confirmation."
		},
		"openRouter": {
			"providerRouting": {
				"title": "Routage des fournisseurs OpenRouter",
				"description": "OpenRouter dirige les requêtes vers les meilleurs fournisseurs disponibles pour votre modèle. Par défaut, les requêtes sont équilibrées entre les principaux fournisseurs pour maximiser la disponibilité. Cependant, vous pouvez choisir un fournisseur spécifique à utiliser pour ce modèle.",
				"learnMore": "En savoir plus sur le routage des fournisseurs"
			}
		},
		"cerebras": {
			"apiKey": "Clé API Cerebras",
			"getApiKey": "Obtenir la clé API Cerebras"
		},
		"customModel": {
			"capabilities": "Configurez les capacités et les prix pour votre modèle personnalisé compatible OpenAI. Soyez prudent lors de la spécification des capacités du modèle, car elles peuvent affecter le fonctionnement de Kilo Code.",
			"maxTokens": {
				"label": "Tokens de sortie maximum",
				"description": "Nombre maximum de tokens que le modèle peut générer dans une réponse. (Spécifiez -1 pour permettre au serveur de définir les tokens maximum.)"
			},
			"contextWindow": {
				"label": "Taille de la fenêtre de contexte",
				"description": "Total des tokens (entrée + sortie) que le modèle peut traiter."
			},
			"imageSupport": {
				"label": "Support des images",
				"description": "Ce modèle est-il capable de traiter et de comprendre les images ?"
			},
			"computerUse": {
				"label": "Utilisation de l'ordinateur",
				"description": "Ce modèle est-il capable d'interagir avec un navigateur ? (ex. Claude 3.7 Sonnet)"
			},
			"promptCache": {
				"label": "Mise en cache des prompts",
				"description": "Ce modèle est-il capable de mettre en cache les prompts ?"
			},
			"pricing": {
				"input": {
					"label": "Prix d'entrée",
					"description": "Coût par million de tokens dans l'entrée/prompt. Cela affecte le coût d'envoi du contexte et des instructions au modèle."
				},
				"output": {
					"label": "Prix de sortie",
					"description": "Coût par million de tokens dans la réponse du modèle. Cela affecte le coût du contenu généré et des complétions."
				},
				"cacheReads": {
					"label": "Prix des lectures de cache",
					"description": "Coût par million de tokens pour la lecture depuis le cache. C'est le prix facturé lors de la récupération d'une réponse mise en cache."
				},
				"cacheWrites": {
					"label": "Prix des écritures de cache",
					"description": "Coût par million de tokens pour l'écriture dans le cache. C'est le prix facturé lors de la première mise en cache d'un prompt."
				}
			},
			"resetDefaults": "Réinitialiser les valeurs par défaut"
		},
		"rateLimitSeconds": {
			"label": "Limite de débit",
			"description": "Temps minimum entre les requêtes API."
		},
		"consecutiveMistakeLimit": {
			"label": "Limite d'erreurs et de répétitions",
			"description": "Nombre d'erreurs consécutives ou d'actions répétées avant d'afficher la boîte de dialogue 'Kilo Code a des difficultés'",
			"unlimitedDescription": "Réessais illimités activés (poursuite automatique). La boîte de dialogue n'apparaîtra jamais.",
			"warning": "⚠️ Mettre à 0 autorise des réessais illimités, ce qui peut consommer une utilisation importante de l'API"
		},
		"reasoningEffort": {
			"label": "Effort de raisonnement du modèle",
			"high": "Élevé",
			"medium": "Moyen",
			"low": "Faible"
		},
		"setReasoningLevel": "Activer l'effort de raisonnement",
		"claudeCode": {
			"pathLabel": "Chemin du code Claude",
			"description": "Chemin facultatif vers votre CLI Claude Code. La valeur par défaut est 'claude' si non défini.",
			"placeholder": "Défaut : claude",
			"maxTokensLabel": "Jetons de sortie max",
			"maxTokensDescription": "Nombre maximum de jetons de sortie pour les réponses de Claude Code. La valeur par défaut est 8000."
		},
		"geminiCli": {
			"description": "Ce fournisseur utilise l'authentification OAuth de l'outil Gemini CLI et ne nécessite pas de clés API.",
			"oauthPath": "Chemin des Identifiants OAuth (optionnel)",
			"oauthPathDescription": "Chemin vers le fichier d'identifiants OAuth. Laissez vide pour utiliser l'emplacement par défaut (~/.gemini/oauth_creds.json).",
			"instructions": "Si vous ne vous êtes pas encore authentifié, veuillez exécuter",
			"instructionsContinued": "dans votre terminal d'abord.",
			"setupLink": "Instructions de Configuration Gemini CLI",
			"requirementsTitle": "Exigences Importantes",
			"requirement1": "D'abord, vous devez installer l'outil Gemini CLI",
			"requirement2": "Ensuite, exécutez gemini dans votre terminal et assurez-vous de vous connecter avec Google",
			"requirement3": "Fonctionne uniquement avec les comptes Google personnels (pas les comptes Google Workspace)",
			"requirement4": "N'utilise pas de clés API - l'authentification est gérée via OAuth",
			"requirement5": "Nécessite que l'outil Gemini CLI soit installé et authentifié d'abord",
			"freeAccess": "Accès gratuit via l'authentification OAuth"
		}
	},
	"browser": {
		"enable": {
			"label": "Activer l'outil de navigateur",
			"description": "Lorsque cette option est activée, Kilo Code peut utiliser un navigateur pour interagir avec des sites web lors de l'utilisation de modèles qui prennent en charge l'utilisation de l'ordinateur. <0>En savoir plus</0>"
		},
		"viewport": {
			"label": "Taille de la fenêtre d'affichage",
			"description": "Sélectionnez la taille de la fenêtre d'affichage pour les interactions du navigateur. Cela affecte la façon dont les sites web sont affichés et dont on interagit avec eux.",
			"options": {
				"largeDesktop": "Grand bureau (1280x800)",
				"smallDesktop": "Petit bureau (900x600)",
				"tablet": "Tablette (768x1024)",
				"mobile": "Mobile (360x640)"
			}
		},
		"screenshotQuality": {
			"label": "Qualité des captures d'écran",
			"description": "Ajustez la qualité WebP des captures d'écran du navigateur. Des valeurs plus élevées fournissent des captures plus claires mais augmentent l'utilisation de token."
		},
		"remote": {
			"label": "Utiliser une connexion de navigateur distant",
			"description": "Se connecter à un navigateur Chrome exécuté avec le débogage à distance activé (--remote-debugging-port=9222).",
			"urlPlaceholder": "URL personnalisée (ex. http://localhost:9222)",
			"testButton": "Tester la connexion",
			"testingButton": "Test en cours...",
			"instructions": "Entrez l'adresse hôte du protocole DevTools ou laissez vide pour découvrir automatiquement les instances Chrome locales. Le bouton Tester la connexion essaiera l'URL personnalisée si fournie, ou découvrira automatiquement si le champ est vide."
		}
	},
	"checkpoints": {
		"enable": {
			"label": "Activer les points de contrôle automatiques",
			"description": "Lorsque cette option est activée, Kilo Code créera automatiquement des points de contrôle pendant l'exécution des tâches, facilitant la révision des modifications ou le retour à des états antérieurs. <0>En savoir plus</0>"
		}
	},
	"notifications": {
		"sound": {
			"label": "Activer les effets sonores",
			"description": "Lorsque cette option est activée, Kilo Code jouera des effets sonores pour les notifications et les événements.",
			"volumeLabel": "Volume"
		},
		"tts": {
			"label": "Activer la synthèse vocale",
			"description": "Lorsque cette option est activée, Kilo Code lira ses réponses à haute voix en utilisant la synthèse vocale.",
			"speedLabel": "Vitesse"
		}
	},
	"contextManagement": {
		"description": "Contrôlez quelles informations sont incluses dans la fenêtre de contexte de l'IA, affectant l'utilisation de token et la qualité des réponses",
		"autoCondenseContextPercent": {
			"label": "Seuil de déclenchement de la condensation intelligente du contexte",
			"description": "Lorsque la fenêtre de contexte atteint ce seuil, Kilo Code la condensera automatiquement."
		},
		"condensingApiConfiguration": {
			"label": "Configuration API pour la condensation du contexte",
			"description": "Sélectionnez quelle configuration API utiliser pour les opérations de condensation du contexte. Laissez non sélectionné pour utiliser la configuration active actuelle.",
			"useCurrentConfig": "Par défaut"
		},
		"customCondensingPrompt": {
			"label": "Prompt personnalisé de condensation du contexte",
			"description": "Personnalisez le prompt système utilisé pour la condensation du contexte. Laissez vide pour utiliser le prompt par défaut.",
			"placeholder": "Entrez votre prompt de condensation personnalisé ici...\n\nVous pouvez utiliser la même structure que le prompt par défaut :\n- Conversation précédente\n- Travail en cours\n- Concepts techniques clés\n- Fichiers et code pertinents\n- Résolution de problèmes\n- Tâches en attente et prochaines étapes",
			"reset": "Réinitialiser par défaut",
			"hint": "Vide = utiliser le prompt par défaut"
		},
		"autoCondenseContext": {
			"name": "Déclencher automatiquement la condensation intelligente du contexte",
			"description": "Lorsque cette option est activée, Kilo Code condensera automatiquement le contexte lorsque le seuil est atteint. Lorsqu'elle est désactivée, vous pouvez toujours déclencher manuellement la condensation du contexte."
		},
		"openTabs": {
			"label": "Limite de contexte des onglets ouverts",
			"description": "Nombre maximum d'onglets VSCode ouverts à inclure dans le contexte. Des valeurs plus élevées fournissent plus de contexte mais augmentent l'utilisation de token."
		},
		"workspaceFiles": {
			"label": "Limite de contexte des fichiers de l'espace de travail",
			"description": "Nombre maximum de fichiers à inclure dans les détails du répertoire de travail actuel. Des valeurs plus élevées fournissent plus de contexte mais augmentent l'utilisation de token."
		},
		"rooignore": {
			"label": "Afficher les fichiers .kilocodeignore dans les listes et recherches",
			"description": "Lorsque cette option est activée, les fichiers correspondant aux modèles dans .kilocodeignore seront affichés dans les listes avec un symbole de cadenas. Lorsqu'elle est désactivée, ces fichiers seront complètement masqués des listes de fichiers et des recherches."
		},
		"maxReadFile": {
			"label": "Seuil d'auto-troncature de lecture de fichier",
			"description": "Kilo Code lit ce nombre de lignes lorsque le modèle omet les valeurs de début/fin. Si ce nombre est inférieur au total du fichier, Kilo Code génère un index des numéros de ligne des définitions de code. Cas spéciaux : -1 indique à Kilo Code de lire le fichier entier (sans indexation), et 0 indique de ne lire aucune ligne et de fournir uniquement les index de ligne pour un contexte minimal. Des valeurs plus basses minimisent l'utilisation initiale du contexte, permettant des lectures ultérieures de plages de lignes précises. Les requêtes avec début/fin explicites ne sont pas limitées par ce paramètre.",
			"lines": "lignes",
			"always_full_read": "Toujours lire le fichier entier"
		},
		"maxConcurrentFileReads": {
			"label": "Limite de lectures simultanées",
			"description": "Nombre maximum de fichiers que l'outil 'read_file' peut traiter simultanément. Des valeurs plus élevées peuvent accélérer la lecture de plusieurs petits fichiers mais augmentent l'utilisation de la mémoire."
		},
		"condensingThreshold": {
			"label": "Seuil de condensation du contexte",
			"selectProfile": "Configurer le seuil pour le profil",
			"defaultProfile": "Par défaut global (tous les profils)",
			"defaultDescription": "Lorsque le contexte atteint ce pourcentage, il sera automatiquement condensé pour tous les profils sauf s'ils ont des paramètres personnalisés",
			"profileDescription": "Seuil personnalisé pour ce profil uniquement (remplace le défaut global)",
			"inheritDescription": "Ce profil hérite du seuil par défaut global ({{threshold}}%)",
			"usesGlobal": "(utilise global {{threshold}}%)"
		}
	},
	"terminal": {
		"basic": {
			"label": "Paramètres du terminal : Base",
			"description": "Paramètres de base du terminal"
		},
		"advanced": {
			"label": "Paramètres du terminal : Avancé",
			"description": "Les options suivantes peuvent nécessiter un redémarrage du terminal pour appliquer le paramètre."
		},
		"outputLineLimit": {
			"label": "Limite de sortie du terminal",
			"description": "Nombre maximum de lignes à inclure dans la sortie du terminal lors de l'exécution de commandes. Lorsque ce nombre est dépassé, les lignes seront supprimées du milieu, économisant des token. <0>En savoir plus</0>"
		},
		"outputCharacterLimit": {
			"label": "Limite de caractères du terminal",
			"description": "Nombre maximum de caractères à inclure dans la sortie du terminal lors de l'exécution de commandes. Cette limite prévaut sur la limite de lignes pour éviter les problèmes de mémoire avec des lignes extrêmement longues. Lorsque cette limite est dépassée, la sortie sera tronquée. <0>En savoir plus</0>"
		},
		"shellIntegrationTimeout": {
			"label": "Délai d'intégration du shell du terminal",
			"description": "Temps maximum d'attente pour l'initialisation de l'intégration du shell avant d'exécuter des commandes. Pour les utilisateurs avec des temps de démarrage de shell longs, cette valeur peut nécessiter d'être augmentée si vous voyez des erreurs \"Shell Integration Unavailable\" dans le terminal. <0>En savoir plus</0>"
		},
		"shellIntegrationDisabled": {
			"label": "Désactiver l'intégration du shell du terminal",
			"description": "Active ceci si les commandes du terminal ne fonctionnent pas correctement ou si tu vois des erreurs 'Shell Integration Unavailable'. Cela utilise une méthode plus simple pour exécuter les commandes, en contournant certaines fonctionnalités avancées du terminal. <0>En savoir plus</0>"
		},
		"commandDelay": {
			"label": "Délai de commande du terminal",
			"description": "Délai en millisecondes à ajouter après l'exécution de la commande. Le paramètre par défaut de 0 désactive complètement le délai. Cela peut aider à garantir que la sortie de la commande est entièrement capturée dans les terminaux avec des problèmes de synchronisation. Dans la plupart des terminaux, cela est implémenté en définissant `PROMPT_COMMAND='sleep N'` et Powershell ajoute `start-sleep` à la fin de chaque commande. À l'origine, c'était une solution pour le bug VSCode#237208 et peut ne pas être nécessaire. <0>En savoir plus</0>"
		},
		"compressProgressBar": {
			"label": "Compresser la sortie des barres de progression",
			"description": "Lorsque activé, traite la sortie du terminal avec des retours chariot (\\r) pour simuler l'affichage d'un terminal réel. Cela supprime les états intermédiaires des barres de progression, ne conservant que l'état final, ce qui économise de l'espace de contexte pour des informations plus pertinentes. <0>En savoir plus</0>"
		},
		"powershellCounter": {
			"label": "Activer le contournement du compteur PowerShell",
			"description": "Lorsqu'activé, ajoute un compteur aux commandes PowerShell pour assurer une exécution correcte des commandes. Cela aide avec les terminaux PowerShell qui peuvent avoir des problèmes de capture de sortie. <0>En savoir plus</0>"
		},
		"zshClearEolMark": {
			"label": "Effacer la marque de fin de ligne ZSH",
			"description": "Lorsqu'activé, efface la marque de fin de ligne ZSH en définissant PROMPT_EOL_MARK=''. Cela évite les problèmes d'interprétation de la sortie des commandes lorsqu'elle se termine par des caractères spéciaux comme '%'. <0>En savoir plus</0>"
		},
		"zshOhMy": {
			"label": "Activer l'intégration Oh My Zsh",
			"description": "Lorsqu'activé, définit ITERM_SHELL_INTEGRATION_INSTALLED=Yes pour activer les fonctionnalités d'intégration du shell Oh My Zsh. L'application de ce paramètre peut nécessiter le redémarrage de l'IDE. <0>En savoir plus</0>"
		},
		"zshP10k": {
			"label": "Activer l'intégration Powerlevel10k",
			"description": "Lorsqu'activé, définit POWERLEVEL9K_TERM_SHELL_INTEGRATION=true pour activer les fonctionnalités d'intégration du shell Powerlevel10k. <0>En savoir plus</0>"
		},
		"zdotdir": {
			"label": "Activer la gestion ZDOTDIR",
			"description": "Lorsque activé, crée un répertoire temporaire pour ZDOTDIR afin de gérer correctement l'intégration du shell zsh. Cela garantit le bon fonctionnement de l'intégration du shell VSCode avec zsh tout en préservant votre configuration zsh. <0>En savoir plus</0>"
		},
		"inheritEnv": {
			"label": "Hériter des variables d'environnement",
			"description": "Lorsqu'activé, le terminal hérite des variables d'environnement du processus parent VSCode, comme les paramètres d'intégration du shell définis dans le profil utilisateur. Cela bascule directement le paramètre global VSCode `terminal.integrated.inheritEnv`. <0>En savoir plus</0>"
		}
	},
	"advancedSettings": {
		"title": "Paramètres avancés"
	},
	"advanced": {
		"diff": {
			"label": "Activer l'édition via des diffs",
			"description": "Lorsque cette option est activée, Kilo Code pourra éditer des fichiers plus rapidement et rejettera automatiquement les écritures de fichiers complets tronqués. Fonctionne mieux avec le dernier modèle Claude 4 Sonnet.",
			"strategy": {
				"label": "Stratégie de diff",
				"options": {
					"standard": "Standard (Bloc unique)",
					"multiBlock": "Expérimental : Diff multi-blocs",
					"unified": "Expérimental : Diff unifié"
				},
				"descriptions": {
					"standard": "La stratégie de diff standard applique les modifications à un seul bloc de code à la fois.",
					"unified": "La stratégie de diff unifié prend plusieurs approches pour appliquer les diffs et choisit la meilleure approche.",
					"multiBlock": "La stratégie de diff multi-blocs permet de mettre à jour plusieurs blocs de code dans un fichier en une seule requête."
				}
			},
			"matchPrecision": {
				"label": "Précision de correspondance",
				"description": "Ce curseur contrôle la précision avec laquelle les sections de code doivent correspondre lors de l'application des diffs. Des valeurs plus basses permettent des correspondances plus flexibles mais augmentent le risque de remplacements incorrects. Utilisez des valeurs inférieures à 100 % avec une extrême prudence."
			}
		},
		"todoList": {
			"label": "Activer l'outil de liste de tâches",
<<<<<<< HEAD
			"description": "Lorsqu'activé, Kilo Code peut créer et gérer des listes de tâches pour suivre la progression. Cela aide à organiser les tâches complexes en étapes gérables."
=======
			"description": "Lorsqu'activé, Roo peut créer et gérer des listes de tâches pour suivre la progression. Cela aide à organiser les tâches complexes en étapes gérables."
>>>>>>> 06b590fc
		}
	},
	"experimental": {
		"DIFF_STRATEGY_UNIFIED": {
			"name": "Utiliser la stratégie diff unifiée expérimentale",
			"description": "Activer la stratégie diff unifiée expérimentale. Cette stratégie pourrait réduire le nombre de tentatives causées par des erreurs de modèle, mais peut provoquer des comportements inattendus ou des modifications incorrectes. Activez-la uniquement si vous comprenez les risques et êtes prêt à examiner attentivement tous les changements."
		},
		"SEARCH_AND_REPLACE": {
			"name": "Utiliser l'outil de recherche et remplacement expérimental",
			"description": "Activer l'outil de recherche et remplacement expérimental, permettant à Kilo Code de remplacer plusieurs occurrences d'un terme de recherche en une seule requête."
		},
		"INSERT_BLOCK": {
			"name": "Utiliser l'outil d'insertion de contenu expérimental",
			"description": "Activer l'outil d'insertion de contenu expérimental, permettant à Kilo Code d'insérer du contenu à des numéros de ligne spécifiques sans avoir besoin de créer un diff."
		},
		"POWER_STEERING": {
			"name": "Utiliser le mode \"direction assistée\" expérimental",
			"description": "Lorsqu'il est activé, Kilo Code rappellera plus fréquemment au modèle les détails de sa définition de mode actuelle. Cela conduira à une adhérence plus forte aux définitions de rôles et aux instructions personnalisées, mais utilisera plus de tokens par message."
		},
		"AUTOCOMPLETE": {
			"name": "Utiliser la fonctionnalité expérimentale de \"saisie semi-automatique\"",
			"description": "Lorsque cette option est activée, Kilo Code fournira des suggestions de code en ligne pendant que vous tapez."
		},
		"MULTI_SEARCH_AND_REPLACE": {
			"name": "Utiliser l'outil diff multi-blocs expérimental",
			"description": "Lorsqu'il est activé, Kilo Code utilisera l'outil diff multi-blocs. Cela tentera de mettre à jour plusieurs blocs de code dans le fichier en une seule requête."
		},
		"CONCURRENT_FILE_READS": {
			"name": "Activer la lecture simultanée de fichiers",
			"description": "Lorsqu'activé, Kilo Code peut lire plusieurs fichiers dans une seule requête. Lorsque désactivé, Kilo Code doit lire les fichiers un par un. La désactivation peut aider lors du travail avec des modèles moins performants ou lorsque tu souhaites plus de contrôle sur l'accès aux fichiers."
		},
		"MARKETPLACE": {
			"name": "Activer le Marketplace",
			"description": "Lorsque cette option est activée, tu peux installer des MCP et des modes personnalisés depuis le Marketplace."
		},
		"MULTI_FILE_APPLY_DIFF": {
			"name": "Activer les éditions de fichiers concurrentes",
			"description": "Lorsque cette option est activée, Kilo Code peut éditer plusieurs fichiers en une seule requête. Lorsqu'elle est désactivée, Kilo Code doit éditer les fichiers un par un. Désactiver cette option peut aider lorsque tu travailles avec des modèles moins capables ou lorsque tu veux plus de contrôle sur les modifications de fichiers."
		}
	},
	"promptCaching": {
		"label": "Désactiver la mise en cache des prompts",
		"description": "Lorsque cette option est cochée, Kilo Code n'utilisera pas la mise en cache des prompts pour ce modèle."
	},
	"temperature": {
		"useCustom": "Utiliser une température personnalisée",
		"description": "Contrôle l'aléatoire dans les réponses du modèle.",
		"rangeDescription": "Des valeurs plus élevées rendent la sortie plus aléatoire, des valeurs plus basses la rendent plus déterministe."
	},
	"modelInfo": {
		"supportsImages": "Prend en charge les images",
		"noImages": "Ne prend pas en charge les images",
		"supportsComputerUse": "Prend en charge l'utilisation de l'ordinateur",
		"noComputerUse": "Ne prend pas en charge l'utilisation de l'ordinateur",
		"supportsPromptCache": "Prend en charge la mise en cache des prompts",
		"noPromptCache": "Ne prend pas en charge la mise en cache des prompts",
		"maxOutput": "Sortie maximale",
		"inputPrice": "Prix d'entrée",
		"outputPrice": "Prix de sortie",
		"cacheReadsPrice": "Prix des lectures de cache",
		"cacheWritesPrice": "Prix des écritures de cache",
		"enableStreaming": "Activer le streaming",
		"enableR1Format": "Activer les paramètres du modèle R1",
		"enableR1FormatTips": "Doit être activé lors de l'utilisation de modèles R1 tels que QWQ, pour éviter l'erreur 400",
		"useAzure": "Utiliser Azure",
		"azureApiVersion": "Définir la version de l'API Azure",
		"gemini": {
			"freeRequests": "* Gratuit jusqu'à {{count}} requêtes par minute. Après cela, la facturation dépend de la taille du prompt.",
			"pricingDetails": "Pour plus d'informations, voir les détails de tarification.",
			"billingEstimate": "* La facturation est une estimation - le coût exact dépend de la taille du prompt."
		}
	},
	"modelPicker": {
		"automaticFetch": "L'extension récupère automatiquement la liste la plus récente des modèles disponibles sur <serviceLink>{{serviceName}}</serviceLink>. Si vous ne savez pas quel modèle choisir, Kilo Code fonctionne mieux avec <defaultModelLink>{{defaultModelId}}</defaultModelLink>.",
		"label": "Modèle",
		"searchPlaceholder": "Rechercher",
		"noMatchFound": "Aucune correspondance trouvée",
		"useCustomModel": "Utiliser personnalisé : {{modelId}}"
	},
	"footer": {
		"feedback": "Si vous avez des questions ou des commentaires, n'hésitez pas à ouvrir un problème sur <githubLink>github.com/Kilo-Org/kilocode</githubLink> ou à rejoindre <redditLink>reddit.com/r/kilocode</redditLink> ou <discordLink>kilocode.ai/discord</discordLink>",
		"support": "Pour les questions financières, veuillez contacter le Support Client à <supportLink>https://kilocode.ai/support</supportLink>",
		"telemetry": {
			"label": "Autoriser les rapports d'erreurs et d'utilisation",
			"description": "Aide à améliorer Kilo Code en envoyant des données d'utilisation et des rapports d'erreurs. Aucun code, prompt ou information personnelle n'est jamais envoyé. Consulte notre politique de confidentialité pour plus de détails."
		},
		"settings": {
			"import": "Importer",
			"export": "Exporter",
			"reset": "Réinitialiser"
		}
	},
	"thinkingBudget": {
		"maxTokens": "Tokens maximum",
		"maxThinkingTokens": "Tokens de réflexion maximum"
	},
	"validation": {
		"apiKey": "Vous devez fournir une clé API valide.",
		"awsRegion": "Vous devez choisir une région pour utiliser Amazon Bedrock.",
		"googleCloud": "Vous devez fournir un ID de projet et une région Google Cloud valides.",
		"modelId": "Vous devez fournir un ID de modèle valide.",
		"modelSelector": "Vous devez fournir un sélecteur de modèle valide.",
		"openAi": "Vous devez fournir une URL de base, une clé API et un ID de modèle valides.",
		"arn": {
			"invalidFormat": "Format ARN invalide. Veuillez vérifier les exigences de format.",
			"regionMismatch": "Attention : La région dans votre ARN ({{arnRegion}}) ne correspond pas à votre région sélectionnée ({{region}}). Cela peut causer des problèmes d'accès. Le fournisseur utilisera la région de l'ARN."
		},
		"modelAvailability": "L'ID de modèle ({{modelId}}) que vous avez fourni n'est pas disponible. Veuillez choisir un modèle différent.",
		"providerNotAllowed": "Le fournisseur '{{provider}}' n'est pas autorisé par votre organisation",
		"modelNotAllowed": "Le modèle '{{model}}' n'est pas autorisé pour le fournisseur '{{provider}}' par votre organisation",
		"profileInvalid": "Ce profil contient un fournisseur ou un modèle qui n'est pas autorisé par votre organisation"
	},
	"placeholders": {
		"apiKey": "Saisissez la clé API...",
		"profileName": "Saisissez le nom du profil",
		"accessKey": "Saisissez la clé d'accès...",
		"secretKey": "Saisissez la clé secrète...",
		"sessionToken": "Saisissez le jeton de session...",
		"credentialsJson": "Saisissez le JSON des identifiants...",
		"keyFilePath": "Saisissez le chemin du fichier de clé...",
		"projectId": "Saisissez l'ID du projet...",
		"customArn": "Saisissez l'ARN (ex. arn:aws:bedrock:us-east-1:123456789012:foundation-model/my-model)",
		"baseUrl": "Saisissez l'URL de base...",
		"modelId": {
			"lmStudio": "ex. meta-llama-3.1-8b-instruct",
			"lmStudioDraft": "ex. lmstudio-community/llama-3.2-1b-instruct",
			"ollama": "ex. llama3.1"
		},
		"numbers": {
			"maxTokens": "ex. 4096",
			"contextWindow": "ex. 128000",
			"inputPrice": "ex. 0.0001",
			"outputPrice": "ex. 0.0002",
			"cacheWritePrice": "ex. 0.00005"
		}
	},
	"defaults": {
		"ollamaUrl": "Par défaut : http://localhost:11434",
		"lmStudioUrl": "Par défaut : http://localhost:1234",
		"geminiUrl": "Par défaut : https://generativelanguage.googleapis.com"
	},
	"labels": {
		"customArn": "ARN personnalisé",
		"useCustomArn": "Utiliser un ARN personnalisé..."
	},
	"display": {
		"taskTimeline": {
			"label": "Afficher la chronologie des tâches",
			"description": "Afficher une chronologie visuelle des messages de tâches, colorés selon leur type, permettant de voir rapidement la progression des tâches et de revenir à des points spécifiques dans l'historique de la tâche."
		}
	},
	"includeMaxOutputTokens": "Inclure les tokens de sortie maximum",
	"includeMaxOutputTokensDescription": "Envoyer le paramètre de tokens de sortie maximum dans les requêtes API. Certains fournisseurs peuvent ne pas supporter cela."
}<|MERGE_RESOLUTION|>--- conflicted
+++ resolved
@@ -607,11 +607,7 @@
 		},
 		"todoList": {
 			"label": "Activer l'outil de liste de tâches",
-<<<<<<< HEAD
-			"description": "Lorsqu'activé, Kilo Code peut créer et gérer des listes de tâches pour suivre la progression. Cela aide à organiser les tâches complexes en étapes gérables."
-=======
 			"description": "Lorsqu'activé, Roo peut créer et gérer des listes de tâches pour suivre la progression. Cela aide à organiser les tâches complexes en étapes gérables."
->>>>>>> 06b590fc
 		}
 	},
 	"experimental": {
