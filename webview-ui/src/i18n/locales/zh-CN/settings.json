--- conflicted
+++ resolved
@@ -423,13 +423,8 @@
 		}
 	},
 	"promptCaching": {
-<<<<<<< HEAD
-		"label": "启用提示词缓存",
-		"description": "启用后 Kilo Code 将使用提示词缓存功能以降低成本。"
-=======
 		"label": "禁用提示词缓存",
-		"description": "选中后，Roo 将不会为此模型使用提示词缓存。"
->>>>>>> 2caf974e
+		"description": "选中后，Kilo Code 将不会为此模型使用提示词缓存。"
 	},
 	"temperature": {
 		"useCustom": "使用自定义温度",
