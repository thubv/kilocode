{
	"common": {
		"save": "Uložit",
		"done": "Hotovo",
		"cancel": "Zrušit",
		"reset": "Resetovat",
		"select": "Vybrat",
		"add": "Přidat záhlaví",
		"remove": "Odstranit"
	},
	"header": {
		"title": "Nastavení",
		"saveButtonTooltip": "Uložit změny",
		"nothingChangedTooltip": "Nic se nezměnilo",
		"doneButtonTooltip": "Zahodit neuložené změny a zavřít panel nastavení"
	},
	"unsavedChangesDialog": {
		"title": "Neuložené změny",
		"description": "Chcete zahodit změny a pokračovat?",
		"cancelButton": "Zrušit",
		"discardButton": "Zahodit změny"
	},
	"sections": {
		"providers": "Poskytovatelé",
		"autoApprove": "Automatické schválení",
		"browser": "Prohlížeč",
		"checkpoints": "Kontrolní body",
		"display": "Zobrazení",
		"notifications": "Oznámení",
		"contextManagement": "Kontext",
		"terminal": "Terminál",
		"prompts": "Výzvy",
		"experimental": "Experimentální",
		"language": "Jazyk",
		"about": "O Kilo Code"
	},
	"prompts": {
		"description": "Nakonfigurujte podpůrné výzvy, které se používají pro rychlé akce, jako je vylepšení výzev, vysvětlení kódu a oprava problémů. Tyto výzvy pomáhají Kilo Code poskytovat lepší pomoc při běžných vývojových úkolech."
	},
	"codeIndex": {
		"title": "Indexování kódové báze",
		"description": "Nakonfigurujte nastavení indexování kódové báze pro povolení sémantického vyhledávání vašeho projektu. <0>Dozvědět se více</0>",
		"statusTitle": "Stav",
		"enableLabel": "Povolit indexování kódové báze",
		"enableDescription": "Povolit indexování kódu pro lepší vyhledávání a porozumění kontextu",
		"settingsTitle": "Nastavení indexování",
		"disabledMessage": "Indexování kódové báze je aktuálně zakázáno. Povolte jej v globálních nastaveních pro konfiguraci možností indexování.",
		"profileLabel": "Poskytovatel vkládání",
		"embedderProviderLabel": "Poskytovatel vkládání",
		"selectProfilePlaceholder": "Vyberte poskytovatele",
		"openaiProvider": "OpenAI",
		"ollamaProvider": "Ollama",
		"geminiProvider": "Gemini",
		"geminiApiKeyLabel": "Klíč API:",
		"geminiApiKeyPlaceholder": "Zadejte svůj klíč API Gemini",
		"mistralProvider": "Mistral",
		"mistralApiKeyLabel": "Klíč API:",
		"mistralApiKeyPlaceholder": "Zadejte svůj klíč API Mistral",
		"vercelAiGatewayProvider": "Vercel AI Gateway",
		"vercelAiGatewayApiKeyLabel": "Klíč API",
		"vercelAiGatewayApiKeyPlaceholder": "Zadejte svůj klíč API Vercel AI Gateway",
		"openaiCompatibleProvider": "Kompatibilní s OpenAI",
		"openAiKeyLabel": "Klíč API OpenAI",
		"openAiKeyPlaceholder": "Zadejte svůj klíč API OpenAI",
		"openAiCompatibleBaseUrlLabel": "Základní URL",
		"openAiCompatibleApiKeyLabel": "Klíč API",
		"openAiCompatibleApiKeyPlaceholder": "Zadejte svůj klíč API",
		"openAiCompatibleModelDimensionLabel": "Dimenze vkládání:",
		"modelDimensionLabel": "Dimenze modelu",
		"openAiCompatibleModelDimensionPlaceholder": "např. 1536",
		"openAiCompatibleModelDimensionDescription": "Dimenze vkládání (velikost výstupu) pro váš model. Zkontrolujte dokumentaci svého poskytovatele pro tuto hodnotu. Běžné hodnoty: 384, 768, 1536, 3072.",
		"modelLabel": "Model",
		"modelPlaceholder": "Zadejte název modelu",
		"selectModel": "Vyberte model",
		"selectModelPlaceholder": "Vyberte model",
		"ollamaUrlLabel": "URL Ollama:",
		"ollamaBaseUrlLabel": "Základní URL Ollama",
		"qdrantUrlLabel": "URL Qdrant",
		"qdrantKeyLabel": "Klíč Qdrant:",
		"qdrantApiKeyLabel": "Klíč API Qdrant",
		"qdrantApiKeyPlaceholder": "Zadejte svůj klíč API Qdrant (volitelné)",
		"setupConfigLabel": "Nastavení",
		"advancedConfigLabel": "Pokročilá konfigurace",
		"searchMinScoreLabel": "Prahová hodnota skóre vyhledávání",
		"searchMinScoreDescription": "Minimální skóre podobnosti (0.0-1.0) požadované pro výsledky vyhledávání. Nižší hodnoty vrátí více výsledků, ale mohou být méně relevantní. Vyšší hodnoty vrátí méně, ale relevantnější výsledky.",
		"searchMinScoreResetTooltip": "Obnovit na výchozí hodnotu (0.4)",
		"searchMaxResultsLabel": "Maximální počet výsledků vyhledávání",
		"searchMaxResultsDescription": "Maximální počet výsledků vyhledávání, které se vrátí při dotazování indexu kódové báze. Vyšší hodnoty poskytují více kontextu, ale mohou zahrnovat méně relevantní výsledky.",
		"resetToDefault": "Obnovit na výchozí",
		"startIndexingButton": "Spustit indexování",
		"clearIndexDataButton": "Vymazat data indexu",
		"unsavedSettingsMessage": "Před spuštěním procesu indexování prosím uložte nastavení.",
		"clearDataDialog": {
			"title": "Jste si jisti?",
			"description": "Tuto akci nelze vrátit zpět. Tímto trvale smažete data indexu vaší kódové báze.",
			"cancelButton": "Zrušit",
			"confirmButton": "Vymazat data"
		},
		"ollamaUrlPlaceholder": "http://localhost:11434",
		"openAiCompatibleBaseUrlPlaceholder": "https://api.example.com",
		"modelDimensionPlaceholder": "1536",
		"qdrantUrlPlaceholder": "http://localhost:6333",
		"saveError": "Nepodařilo se uložit nastavení",
		"modelDimensions": "({{dimension}} dimenzí)",
		"saveSuccess": "Nastavení bylo úspěšně uloženo",
		"saving": "Ukládání...",
		"saveSettings": "Uložit",
		"indexingStatuses": {
			"standby": "Pohotovost",
			"indexing": "Indexování",
			"indexed": "Indexováno",
			"error": "Chyba"
		},
		"close": "Zavřít",
		"validation": {
			"qdrantUrlRequired": "URL Qdrant je povinné",
			"invalidQdrantUrl": "Neplatné URL Qdrant",
			"invalidOllamaUrl": "Neplatné URL Ollama",
			"invalidBaseUrl": "Neplatné základní URL",
			"openaiApiKeyRequired": "Klíč API OpenAI je povinný",
			"modelSelectionRequired": "Výběr modelu je povinný",
			"apiKeyRequired": "Klíč API je povinný",
			"modelIdRequired": "ID modelu je povinné",
			"modelDimensionRequired": "Dimenze modelu je povinná",
			"geminiApiKeyRequired": "Klíč API Gemini je povinný",
			"mistralApiKeyRequired": "Klíč API Mistral je povinný",
			"vercelAiGatewayApiKeyRequired": "Je vyžadován klíč API Vercel AI Gateway",
			"ollamaBaseUrlRequired": "Základní URL Ollama je povinné",
			"baseUrlRequired": "Základní URL je povinné",
			"modelDimensionMinValue": "Dimenze modelu musí být větší než 0"
		}
	},
	"autoApproval": {
		"title": "Automatické schválení",
		"description": "Povolit Kilo Code automaticky provádět operace bez nutnosti schválení. Povolte tato nastavení pouze v případě, že plně důvěřujete AI a rozumíte souvisejícím bezpečnostním rizikům."
	},
	"autoApprove": {
		"description": "Povolit Kilo Code automaticky provádět operace bez nutnosti schválení. Povolte tato nastavení pouze v případě, že plně důvěřujete AI a rozumíte souvisejícím bezpečnostním rizikům.",
		"enabled": "Automatické schválení povoleno",
		"readOnly": {
			"label": "Číst",
			"description": "Pokud je povoleno, Kilo Code automaticky zobrazí obsah adresáře a přečte soubory, aniž byste museli klikat na tlačítko Schválit.",
			"outsideWorkspace": {
				"label": "Zahrnout soubory mimo pracovní prostor",
				"description": "Povolit Kilo Code číst soubory mimo aktuální pracovní prostor bez nutnosti schválení."
			}
		},
		"write": {
			"label": "Psát",
			"description": "Automaticky vytvářet a upravovat soubory bez nutnosti schválení",
			"delayLabel": "Zpoždění po zápisu, aby diagnostika mohla detekovat potenciální problémy",
			"outsideWorkspace": {
				"label": "Zahrnout soubory mimo pracovní prostor",
				"description": "Povolit Kilo Code vytvářet a upravovat soubory mimo aktuální pracovní prostor bez nutnosti schválení."
			},
			"protected": {
				"label": "Zahrnout chráněné soubory",
				"description": "Povolit Kilo Code vytvářet a upravovat chráněné soubory (jako .kilocodeignore a konfigurační soubory .kilocode/) bez nutnosti schválení."
			}
		},
		"browser": {
			"label": "Prohlížeč",
			"description": "Automaticky provádět akce prohlížeče bez nutnosti schválení. Poznámka: Platí pouze v případě, že model podporuje používání počítače"
		},
		"retry": {
			"label": "Zkusit znovu",
			"description": "Automaticky opakovat neúspěšné požadavky API, když server vrátí chybovou odpověď",
			"delayLabel": "Zpoždění před opakováním požadavku"
		},
		"mcp": {
			"label": "MCP",
			"description": "Povolit automatické schvalování jednotlivých nástrojů MCP v zobrazení MCP Servers (vyžaduje toto nastavení i individuální zaškrtávací políčko nástroje „Vždy povolit“)"
		},
		"modeSwitch": {
			"label": "Režim",
			"description": "Automaticky přepínat mezi různými režimy bez nutnosti schválení"
		},
		"subtasks": {
			"label": "Podúkoly",
			"description": "Povolit vytváření a dokončování podúkolů bez nutnosti schválení"
		},
		"followupQuestions": {
			"label": "Otázka",
			"description": "Automaticky vybrat první navrhovanou odpověď pro následné otázky po uplynutí nastaveného časového limitu",
			"timeoutLabel": "Doba čekání před automatickým výběrem první odpovědi"
		},
		"execute": {
			"label": "Spustit",
			"description": "Automaticky spouštět povolené příkazy terminálu bez nutnosti schválení",
			"allowedCommands": "Povolené příkazy pro automatické spuštění",
			"allowedCommandsDescription": "Předpony příkazů, které mohou být automaticky spuštěny, když je povoleno \"Vždy schvalovat operace spuštění\". Přidejte * pro povolení všech příkazů (používejte s opatrností).",
			"deniedCommands": "Zakázané příkazy",
			"deniedCommandsDescription": "Předpony příkazů, které budou automaticky zamítnuty bez žádosti o schválení. V případě konfliktů s povolenými příkazy má přednost nejdelší shoda předpony. Přidejte * pro zamítnutí všech příkazů.",
			"commandPlaceholder": "Zadejte předponu příkazu (např. 'git ')",
			"deniedCommandPlaceholder": "Zadejte předponu příkazu k zamítnutí (např. 'rm -rf')",
			"addButton": "Přidat",
			"autoDenied": "Příkazy s předponou `{{prefix}}` byly uživatelem zakázány. Neobcházejte toto omezení spuštěním jiného příkazu."
		},
		"showMenu": {
			"label": "Zobrazit nabídku automatického schválení v zobrazení chatu",
			"description": "Pokud je povoleno, nabídka automatického schválení se zobrazí v dolní části zobrazení chatu, což umožní rychlý přístup k nastavení automatického schválení"
		},
		"updateTodoList": {
			"label": "Todo",
			"description": "Automaticky aktualizovat seznam úkolů bez nutnosti schválení"
		},
		"apiRequestLimit": {
			"title": "Maximální počet žádostí",
			"unlimited": "Neomezeně"
		},
		"apiCostLimit": {
			"title": "Maximální náklady",
			"unlimited": "Neomezeně"
		},
		"maxLimits": {
			"description": "Automaticky provádět požadavky až do těchto limitů před žádostí o schválení k pokračování."
		},
		"toggleAriaLabel": "Přepnout automatické schválení",
		"disabledAriaLabel": "Automatické schválení zakázáno - nejprve vyberte možnosti",
		"selectOptionsFirst": "Vyberte alespoň jednu možnost níže pro povolení automatického schválení"
	},
	"providers": {
		"providerDocumentation": "Dokumentace {{provider}}",
		"configProfile": "Konfigurační profil",
		"description": "Uložte si různé konfigurace API pro rychlé přepínání mezi poskytovateli a nastaveními.",
		"apiProvider": "Poskytovatel API",
		"model": "Model",
		"nameEmpty": "Jméno nemůže být prázdné",
		"nameExists": "Profil s tímto názvem již existuje",
		"deleteProfile": "Smazat profil",
		"invalidArnFormat": "Neplatný formát ARN. Zkontrolujte prosím výše uvedené příklady.",
		"enterNewName": "Zadejte nové jméno",
		"addProfile": "Přidat profil",
		"renameProfile": "Přejmenovat profil",
		"newProfile": "Nový konfigurační profil",
		"enterProfileName": "Zadejte název profilu",
		"createProfile": "Vytvořit profil",
		"cannotDeleteOnlyProfile": "Nelze smazat jediný profil",
		"searchPlaceholder": "Hledat profily",
		"searchProviderPlaceholder": "Hledat poskytovatele",
		"noProviderMatchFound": "Nebyli nalezeni žádní poskytovatelé",
		"noMatchFound": "Nebyly nalezeny žádné odpovídající profily",
		"vscodeLmDescription": "API jazykového modelu VS Code vám umožňuje spouštět modely poskytované jinými rozšířeními VS Code (včetně, ale nejen, GitHub Copilot). Nejjednodušší způsob, jak začít, je nainstalovat rozšíření Copilot a Copilot Chat z VS Code Marketplace.",
		"awsCustomArnUse": "Zadejte platný Amazon Bedrock ARN pro model, který chcete použít. Příklady formátu:",
		"awsCustomArnDesc": "Ujistěte se, že region v ARN odpovídá výše vybranému regionu AWS.",
		"openRouterApiKey": "Klíč API OpenRouter",
		"getOpenRouterApiKey": "Získat klíč API OpenRouter",
		"vercelAiGatewayApiKey": "Klíč API Vercel AI Gateway",
		"getVercelAiGatewayApiKey": "Získat klíč API Vercel AI Gateway",
		"apiKeyStorageNotice": "Klíče API jsou bezpečně uloženy v tajném úložišti VSCode",
		"glamaApiKey": "Klíč API Glama",
		"getGlamaApiKey": "Získat klíč API Glama",
		"useCustomBaseUrl": "Použít vlastní základní URL",
		"useReasoning": "Povolit uvažování",
		"useHostHeader": "Použít vlastní hlavičku Host",
		"useLegacyFormat": "Použít starší formát API OpenAI",
		"customHeaders": "Vlastní hlavičky",
		"headerName": "Název hlavičky",
		"headerValue": "Hodnota hlavičky",
		"noCustomHeaders": "Nejsou definovány žádné vlastní hlavičky. Kliknutím na tlačítko + přidáte jednu.",
		"requestyApiKey": "Klíč API Requesty",
		"refreshModels": {
			"label": "Obnovit modely",
			"hint": "Znovu otevřete nastavení, abyste viděli nejnovější modely.",
			"loading": "Obnovování seznamu modelů...",
			"success": "Seznam modelů byl úspěšně obnoven!",
			"error": "Nepodařilo se obnovit seznam modelů. Zkuste to prosím znovu."
		},
		"getRequestyApiKey": "Získat klíč API Requesty",
		"getRequestyBaseUrl": "Základní URL",
		"requestyUseCustomBaseUrl": "Použít vlastní základní URL",
		"openRouterTransformsText": "Komprimovat výzvy a řetězce zpráv na velikost kontextu (<a>Transformace OpenRouter</a>)",
		"anthropicApiKey": "Klíč API Anthropic",
		"getAnthropicApiKey": "Získat klíč API Anthropic",
		"anthropicUseAuthToken": "Předávat klíč API Anthropic jako hlavičku Authorization místo X-Api-Key",
		"anthropic1MContextBetaLabel": "Povolit 1M okno kontextu (Beta)",
		"anthropic1MContextBetaDescription": "Rozšířit okno kontextu na 1 milion tokenů pro Claude Sonnet 4",
		"awsBedrock1MContextBetaLabel": "Povolit 1M okno kontextu (Beta)",
		"awsBedrock1MContextBetaDescription": "Rozšířit okno kontextu na 1 milion tokenů pro Claude Sonnet 4",
		"cerebrasApiKey": "Klíč API Cerebras",
		"getCerebrasApiKey": "Získat klíč API Cerebras",
		"chutesApiKey": "Klíč API Chutes",
		"getChutesApiKey": "Získat klíč API Chutes",
		"ioIntelligenceApiKey": "Klíč API IO Intelligence",
		"ioIntelligenceApiKeyPlaceholder": "Zadejte váš klíč API IO Intelligence",
		"getIoIntelligenceApiKey": "Získat klíč API IO Intelligence",
		"deepSeekApiKey": "Klíč API DeepSeek",
		"getDeepSeekApiKey": "Získat klíč API DeepSeek",
		"doubaoApiKey": "Klíč API Doubao",
		"getDoubaoApiKey": "Získat klíč API Doubao",
		"featherlessApiKey": "Klíč API Featherless",
		"getFeatherlessApiKey": "Získat klíč API Featherless",
		"fireworksApiKey": "Klíč API Fireworks",
		"getFireworksApiKey": "Získat klíč API Fireworks",
		"zaiApiKey": "Klíč API Z.AI",
		"getZaiApiKey": "Získat klíč API Z.AI",
		"moonshotApiKey": "Klíč API Moonshot",
		"getMoonshotApiKey": "Získat klíč API Moonshot",
		"moonshotBaseUrl": "Vstupní bod Moonshot",
		"zaiEntrypoint": "Vstupní bod Z AI",
		"zaiEntrypointDescription": "Vyberte prosím vhodný vstupní bod API podle vaší polohy. Pokud jste v Číně, vyberte open.bigmodel.cn. Jinak vyberte api.z.ai.",
		"geminiApiKey": "Klíč API Gemini",
		"getGroqApiKey": "Získat klíč API Groq",
		"groqApiKey": "Klíč API Groq",
		"getSambaNovaApiKey": "Získat klíč API SambaNova",
		"sambaNovaApiKey": "Klíč API SambaNova",
		"getGeminiApiKey": "Získat klíč API Gemini",
		"openAiApiKey": "Klíč API OpenAI",
		"getHuggingFaceApiKey": "Získat klíč API Hugging Face",
		"huggingFaceApiKey": "Klíč API Hugging Face",
		"huggingFaceModelId": "ID modelu",
		"huggingFaceLoading": "Načítání...",
		"huggingFaceModelsCount": "({{count}} modelů)",
		"huggingFaceSelectModel": "Vyberte model...",
		"huggingFaceSearchModels": "Hledat modely...",
		"huggingFaceNoModelsFound": "Nenalezeny žádné modely",
		"huggingFaceProvider": "Poskytovatel",
		"huggingFaceProviderAuto": "Automaticky",
		"huggingFaceSelectProvider": "Vyberte poskytovatele...",
		"huggingFaceSearchProviders": "Hledat poskytovatele...",
		"huggingFaceNoProvidersFound": "Nenalezeni žádní poskytovatelé",
		"awsApiKey": "Klíč API Amazon Bedrock",
		"apiKey": "Klíč API",
		"anthropic": {
			"baseUrl": "Základní URL",
			"baseUrlDescription": "Vlastní základní URL pro Anthropic API (volitelné)"
		},
		"openai": {
			"baseUrl": "Základní URL",
			"baseUrlDescription": "Vlastní základní URL pro OpenAI API (volitelné)"
		},
		"openrouter": {
			"baseUrl": "Základní URL",
			"baseUrlDescription": "Vlastní základní URL pro OpenRouter API (volitelné)"
		},
		"openAiBaseUrl": "Základní URL",
		"getOpenAiApiKey": "Získat klíč API OpenAI",
		"mistralApiKey": "Klíč API Mistral",
		"getMistralApiKey": "Získat klíč API Mistral / Codestral",
		"codestralBaseUrl": "Základní URL Codestral (volitelné)",
		"codestralBaseUrlDesc": "Nastavte alternativní URL pro model Codestral.",
		"xaiApiKey": "Klíč API xAI",
		"getXaiApiKey": "Získat klíč API xAI",
		"litellmApiKey": "Klíč API LiteLLM",
		"litellmBaseUrl": "Základní URL LiteLLM",
		"awsCredentials": "Přihlašovací údaje AWS",
		"awsProfile": "Profil AWS",
		"awsProfileName": "Název profilu AWS",
		"awsAccessKey": "Klíč přístupu AWS",
		"awsSecretKey": "Tajný klíč AWS",
		"awsSessionToken": "Token relace AWS",
		"awsRegion": "Region AWS",
		"awsCrossRegion": "Použít meziregionální odvozování",
		"awsBedrockVpc": {
			"useCustomVpcEndpoint": "Použít vlastní koncový bod VPC",
			"vpcEndpointUrlPlaceholder": "Zadejte URL koncového bodu VPC (volitelné)",
			"examples": "Příklady:"
		},
		"enablePromptCaching": "Povolit ukládání výzev do mezipaměti",
		"enablePromptCachingTitle": "Povolte ukládání výzev do mezipaměti, abyste zlepšili výkon a snížili náklady na podporované modely.",
		"cacheUsageNote": "Poznámka: Pokud nevidíte využití mezipaměti, zkuste vybrat jiný model a poté znovu vybrat požadovaný model.",
		"vscodeLmModel": "Jazykový model",
		"vscodeLmWarning": "Poznámka: Jedná se o velmi experimentální integraci a podpora poskytovatele se bude lišit. Pokud se zobrazí chyba, že model není podporován, jedná se o problém na straně poskytovatele.",
		"geminiParameters": {
			"urlContext": {
				"title": "Povolit kontext URL",
				"description": "Umožňuje Gemini číst propojené stránky pro extrakci, porovnání a syntézu jejich obsahu do informovaných odpovědí."
			},
			"groundingSearch": {
				"title": "Povolit ukotvení s vyhledáváním Google",
				"description": "Připojuje Gemini k webovým datům v reálném čase pro přesné, aktuální odpovědi s ověřitelnými citacemi."
			}
		},
		"googleCloudSetup": {
			"title": "Chcete-li používat Google Cloud Vertex AI, musíte:",
			"step1": "1. Vytvořit účet Google Cloud, povolit rozhraní Vertex AI API a povolit požadované modely Claude.",
			"step2": "2. Nainstalovat rozhraní Google Cloud CLI a nakonfigurovat výchozí přihlašovací údaje aplikace.",
			"step3": "3. Nebo vytvořit účet služby s přihlašovacími údaji."
		},
		"googleCloudCredentials": "Přihlašovací údaje Google Cloud",
		"googleCloudKeyFile": "Cesta k souboru klíče Google Cloud",
		"googleCloudProjectId": "ID projektu Google Cloud",
		"googleCloudRegion": "Region Google Cloud",
		"lmStudio": {
			"baseUrl": "Základní URL (volitelné)",
			"modelId": "ID modelu",
			"speculativeDecoding": "Povolit spekulativní dekódování",
			"draftModelId": "ID modelu konceptu",
			"draftModelDesc": "Model konceptu musí být ze stejné rodiny modelů, aby spekulativní dekódování fungovalo správně.",
			"selectDraftModel": "Vybrat model konceptu",
			"noModelsFound": "Nebyly nalezeny žádné modely konceptu. Ujistěte se, že LM Studio běží s povoleným režimem serveru.",
			"description": "LM Studio vám umožňuje spouštět modely lokálně na vašem počítači. Pokyny k zahájení práce naleznete v jejich <a>průvodci rychlým startem</a>. Budete také muset spustit funkci <b>lokálního serveru</b> LM Studio, abyste jej mohli používat s tímto rozšířením. <span>Poznámka:</span> Kilo Code používá složité výzvy a nejlépe funguje s modely Claude. Méně schopné modely nemusí fungovat podle očekávání."
		},
		"ollama": {
			"baseUrl": "Základní URL (volitelné)",
			"modelId": "ID modelu",
			"apiKey": "Klíč API",
			"apiKeyPlaceholder": "Zadejte svůj klíč API",
			"apiKeyInfo": "Klíč API bude odeslán jako Authorization hlavička",
			"description": "Ollama vám umožňuje spouštět modely lokálně na vašem počítači. Pokyny k zahájení práce naleznete v jejich průvodci rychlým startem.",
			"warning": "Poznámka: Kilo Code používá složité výzvy a nejlépe funguje s modely Claude. Méně schopné modely nemusí fungovat podle očekávání."
		},
		"unboundApiKey": "Klíč API Unbound",
		"getUnboundApiKey": "Získat klíč API Unbound",
		"unboundRefreshModelsSuccess": "Seznam modelů byl aktualizován! Nyní si můžete vybrat z nejnovějších modelů.",
		"unboundInvalidApiKey": "Neplatný klíč API. Zkontrolujte prosím svůj klíč API a zkuste to znovu.",
		"humanRelay": {
			"description": "Není vyžadován žádný klíč API, ale uživatel musí pomoci zkopírovat a vložit informace do webového chatu AI.",
			"instructions": "Během používání se zobrazí dialogové okno a aktuální zpráva se automaticky zkopíruje do schránky. Musíte je vložit do webových verzí AI (například ChatGPT nebo Claude), poté zkopírovat odpověď AI zpět do dialogového okna a kliknout na tlačítko potvrdit."
		},
		"roo": {
			"authenticatedMessage": "Bezpečně autentizováno prostřednictvím vašeho účtu Roo Code Cloud.",
			"connectButton": "Připojit se k Roo Code Cloud"
		},
		"openRouter": {
			"providerRouting": {
				"title": "Směrování poskytovatele OpenRouter",
				"description": "OpenRouter směruje požadavky na nejlepší dostupné poskytovatele pro váš model. Ve výchozím nastavení jsou požadavky vyrovnávány zátěží mezi nejlepší poskytovatele, aby se maximalizovala doba provozu. Můžete si však vybrat konkrétního poskytovatele, kterého chcete pro tento model použít.",
				"learnMore": "Zjistěte více o směrování poskytovatelů"
			}
		},
		"customModel": {
			"capabilities": "Nakonfigurujte schopnosti a ceny pro váš vlastní model kompatibilní s OpenAI. Při zadávání schopností modelu buďte opatrní, protože mohou ovlivnit výkon Kilo Code.",
			"maxTokens": {
				"label": "Maximální počet výstupních tokenů",
				"description": "Maximální počet tokenů, které může model vygenerovat v odpovědi. (Zadejte -1, aby server mohl nastavit maximální počet tokenů.)"
			},
			"contextWindow": {
				"label": "Velikost kontextového okna",
				"description": "Celkový počet tokenů (vstup + výstup), které může model zpracovat."
			},
			"imageSupport": {
				"label": "Podpora obrázků",
				"description": "Je tento model schopen zpracovávat a rozumět obrázkům?"
			},
			"computerUse": {
				"label": "Použití počítače",
				"description": "Je tento model schopen interagovat s prohlížečem? (např. Claude 3.7 Sonnet)."
			},
			"promptCache": {
				"label": "Ukládání výzev do mezipaměti",
				"description": "Je tento model schopen ukládat výzvy do mezipaměti?"
			},
			"pricing": {
				"input": {
					"label": "Cena vstupu",
					"description": "Cena za milion tokenů ve vstupu/výzvě. To ovlivňuje náklady na odeslání kontextu a pokynů do modelu."
				},
				"output": {
					"label": "Cena výstupu",
					"description": "Cena za milion tokenů v odpovědi modelu. To ovlivňuje náklady na generovaný obsah a dokončení."
				},
				"cacheReads": {
					"label": "Cena čtení z mezipaměti",
					"description": "Cena za milion tokenů za čtení z mezipaměti. Toto je cena účtovaná při načtení odpovědi z mezipaměti."
				},
				"cacheWrites": {
					"label": "Cena zápisu do mezipaměti",
					"description": "Cena za milion tokenů za zápis do mezipaměti. Toto je cena účtovaná při prvním uložení výzvy do mezipaměti."
				}
			},
			"resetDefaults": "Obnovit výchozí"
		},
		"rateLimitSeconds": {
			"label": "Omezení rychlosti",
			"description": "Minimální čas mezi požadavky API."
		},
		"consecutiveMistakeLimit": {
			"label": "Limit chyb a opakování",
			"description": "Počet po sobě jdoucích chyb nebo opakovaných akcí před zobrazením dialogu 'Kilo Code má problémy'",
			"unlimitedDescription": "Neomezené opakování povoleno (automatické pokračování). Dialog se nikdy nezobrazí.",
			"warning": "⚠️ Nastavení na 0 umožňuje neomezené opakování, což může spotřebovat značné množství API využití"
		},
		"reasoningEffort": {
			"label": "Úsilí modelu při uvažování",
			"minimal": "Minimální (nejrychlejší)",
			"high": "Vysoké",
			"medium": "Střední",
			"low": "Nízké"
		},
		"verbosity": {
			"label": "Podrobnost výstupu",
			"high": "Vysoká",
			"medium": "Střední",
			"low": "Nízká",
			"description": "Řídí, jak podrobné jsou odpovědi modelu. Nízká podrobnost vytváří stručné odpovědi, zatímco vysoká podrobnost poskytuje důkladná vysvětlení."
		},
		"setReasoningLevel": "Povolit úsilí při uvažování",
		"claudeCode": {
			"pathLabel": "Cesta ke Claude Code",
			"description": "Volitelná cesta k vašemu CLI Claude Code. Ve výchozím nastavení 'claude', pokud není nastaveno.",
			"placeholder": "Výchozí: claude",
			"maxTokensLabel": "Maximální počet výstupních tokenů",
			"maxTokensDescription": "Maximální počet výstupních tokenů pro odpovědi Claude Code. Výchozí je 8000."
		},
		"geminiCli": {
			"description": "Tento poskytovatel používá OAuth autentizaci z nástroje Gemini CLI a nevyžaduje klíče API.",
			"oauthPath": "Cesta k OAuth přihlašovacím údajům (volitelné)",
			"oauthPathDescription": "Cesta k souboru přihlašovacích údajů OAuth. Ponechte prázdné pro použití výchozího umístění (~/.gemini/oauth_creds.json).",
			"instructions": "Pokud jste se ještě neověřili, spusťte prosím",
			"instructionsContinued": "ve vašem terminálu nejdříve.",
			"setupLink": "Pokyny k nastavení Gemini CLI",
			"requirementsTitle": "Důležité požadavky",
			"requirement1": "Nejprve musíte nainstalovat nástroj Gemini CLI",
			"requirement2": "Poté spusťte gemini ve vašem terminálu a ujistěte se, že se přihlásíte pomocí Google",
			"requirement3": "Funguje pouze s osobními účty Google (ne s účty Google Workspace)",
			"requirement4": "Nepoužívá klíče API - ověřování je řešeno přes OAuth",
			"requirement5": "Vyžaduje, aby byl nástroj Gemini CLI nejdříve nainstalován a ověřen",
			"freeAccess": "Přístup k bezplatné úrovni prostřednictvím OAuth autentizace"
		},
		"io_intelligence": {
			"name": "IO Intelligence",
			"description": "Cenově dostupná inteligence pro každodenní úkoly"
		},
		"requesty": {
			"name": "Requesty",
			"description": "Rychlý a spolehlivý AI asistent"
		},
		"kilo_code_openrouter": {
			"description": "Přístup k 200+ modelům přes OpenRouter s 1M kontextovým oknem"
		},
		"qwenCode": {
			"oauthPath": "Cesta k OAuth přihlašovacím údajům (volitelné)",
			"oauthPathDescription": "Cesta k souboru přihlašovacích údajů OAuth. Ponechte prázdné pro použití výchozího umístění (~/.qwen/oauth_creds.json).",
			"description": "Tento poskytovatel používá OAuth autentizaci ze služby Qwen a nevyžaduje klíče API.",
			"instructions": "Postupujte prosím podle oficiální dokumentace pro získání autorizačního souboru a umístěte jej do zadané cesty.",
			"setupLink": "Oficiální dokumentace Qwen"
		}
	},
	"contextWindow": {
		"description": "Maximální kontext konverzace",
		"oneMillion": "1M"
	},
	"maxTokens": {
		"description": "Maximální délka odpovědi"
	},
	"topP": {
		"description": "Kontrola rozmanitosti odpovědí"
	},
	"kiloRemoteControl": {
		"description": "Povolit vzdálené ovládání úkolů"
	},
	"browser": {
		"enable": {
			"label": "Povolit nástroj prohlížeče",
			"description": "Pokud je povoleno, Kilo Code může používat prohlížeč k interakci s webovými stránkami při používání modelů, které podporují používání počítače. <0>Dozvědět se více</0>"
		},
		"viewport": {
			"label": "Velikost zobrazení",
			"description": "Vyberte velikost zobrazení pro interakce s prohlížečem. To ovlivňuje, jak se webové stránky zobrazují a jak s nimi interagujete.",
			"options": {
				"largeDesktop": "Velký desktop (1280x800)",
				"smallDesktop": "Malý desktop (900x600)",
				"tablet": "Tablet (768x1024)",
				"mobile": "Mobilní (360x640)"
			}
		},
		"screenshotQuality": {
			"label": "Kvalita snímku obrazovky",
			"description": "Upravte kvalitu snímků obrazovky prohlížeče ve formátu WebP. Vyšší hodnoty poskytují jasnější snímky obrazovky, ale zvyšují spotřebu tokenů."
		},
		"remote": {
			"label": "Použít vzdálené připojení prohlížeče",
			"description": "Připojte se k prohlížeči Chrome, který běží s povoleným vzdáleným laděním (--remote-debugging-port=9222).",
			"urlPlaceholder": "Vlastní URL (např. http://localhost:9222)",
			"testButton": "Testovat připojení",
			"testingButton": "Testování...",
			"instructions": "Zadejte adresu hostitele protokolu DevTools nebo ponechte prázdné pro automatické zjištění místních instancí Chrome. Tlačítko Testovat připojení se pokusí o vlastní URL, pokud je zadáno, nebo o automatické zjištění, pokud je pole prázdné."
		}
	},
	"checkpoints": {
		"enable": {
			"label": "Povolit automatické kontrolní body",
			"description": "Pokud je povoleno, Kilo Code automaticky vytvoří kontrolní body během provádění úkolu, což usnadní kontrolu změn nebo návrat do předchozích stavů. <0>Dozvědět se více</0>"
		}
	},
	"display": {
		"taskTimeline": {
			"label": "Zobrazit časovou osu úkolu",
			"description": "Zobrazit vizuální časovou osu zpráv úkolu, barevně odlišenou podle typu, což vám umožní rychle zobrazit průběh úkolu a posunout se zpět na konkrétní body v historii úkolu."
		}
	},
	"notifications": {
		"sound": {
			"label": "Povolit zvukové efekty",
			"description": "Pokud je povoleno, Kilo Code bude přehrávat zvukové efekty pro oznámení a události.",
			"volumeLabel": "Hlasitost"
		},
		"tts": {
			"label": "Povolit převod textu na řeč",
			"description": "Pokud je povoleno, Kilo Code bude nahlas číst své odpovědi pomocí převodu textu na řeč.",
			"speedLabel": "Rychlost"
		}
	},
	"contextManagement": {
		"description": "Kontrolujte, jaké informace jsou zahrnuty v kontextovém okně AI, což ovlivňuje využití tokenů a kvalitu odpovědi",
		"autoCondenseContextPercent": {
			"label": "Prahová hodnota pro spuštění inteligentního zhušťování kontextu",
			"description": "Když kontextové okno dosáhne této prahové hodnoty, Kilo Code jej automaticky zhušťí."
		},
		"condensingApiConfiguration": {
			"label": "Konfigurace API pro zhušťování kontextu",
			"description": "Vyberte, jakou konfiguraci API použít pro operace zhušťování kontextu. Ponechte nevybrané, chcete-li použít aktuálně aktivní konfiguraci.",
			"useCurrentConfig": "Výchozí"
		},
		"customCondensingPrompt": {
			"label": "Vlastní prompt pro zhušťování kontextu",
			"description": "Přizpůsobte systémový prompt používaný pro zhušťování kontextu. Ponechte prázdné, chcete-li použít výchozí prompt.",
			"placeholder": "Sem zadejte svůj vlastní prompt pro zhušťování...\n\nMůžete použít stejnou strukturu jako výchozí prompt:\n- Předchozí konverzace\n- Aktuální práce\n- Klíčové technické pojmy\n- Relevantní soubory a kód\n- Řešení problémů\n- Čekající úkoly a další kroky",
			"reset": "Obnovit výchozí",
			"hint": "Prázdné = použít výchozí prompt"
		},
		"autoCondenseContext": {
			"name": "Automaticky spouštět inteligentní zhušťování kontextu",
			"description": "Pokud je povoleno, Kilo Code automaticky zhušťí kontext, když je dosaženo prahové hodnoty. Pokud je zakázáno, můžete stále ručně spouštět zhušťování kontextu."
		},
		"openTabs": {
			"label": "Limit kontextu otevřených karet",
			"description": "Maximální počet otevřených karet VSCode, které se mají zahrnout do kontextu. Vyšší hodnoty poskytují více kontextu, ale zvyšují využití tokenů."
		},
		"workspaceFiles": {
			"label": "Limit kontextu souborů pracovního prostoru",
			"description": "Maximální počet souborů, které se mají zahrnout do podrobností aktuálního pracovního adresáře. Vyšší hodnoty poskytují více kontextu, ale zvyšují využití tokenů."
		},
		"rooignore": {
			"label": "Zobrazit soubory ignorované .kilocodeignore v seznamech a vyhledáváních",
			"description": "Pokud je povoleno, soubory odpovídající vzorům v .kilocodeignore se zobrazí v seznamech se symbolem zámku. Pokud je zakázáno, tyto soubory budou zcela skryty ze seznamů souborů a vyhledávání."
		},
		"maxConcurrentFileReads": {
			"label": "Limit souběžného čtení souborů",
			"description": "Maximální počet souborů, které může nástroj 'read_file' zpracovávat souběžně. Vyšší hodnoty mohou urychlit čtení více malých souborů, ale zvyšují využití paměti."
		},
		"maxReadFile": {
			"label": "Prahová hodnota automatického zkrácení při čtení souboru",
			"description": "Kilo Code načte tento počet řádků, když model vynechá počáteční/koncové hodnoty. Pokud je toto číslo menší než celkový počet řádků souboru, Kilo Code vygeneruje index čísel řádků definic kódu. Speciální případy: -1 instruuje Kilo Code, aby přečetl celý soubor (bez indexování), a 0 ho instruuje, aby nenačítal žádné řádky a poskytoval pouze indexy řádků pro minimální kontext. Nižší hodnoty minimalizují počáteční využití kontextu, což umožňuje přesné následné čtení rozsahu řádků. Explicitní požadavky na začátek/konec nejsou tímto nastavením omezeny.",
			"lines": "řádky",
			"always_full_read": "Vždy číst celý soubor"
		},
		"condensingThreshold": {
			"label": "Prahová hodnota spouštění zhušťování",
			"selectProfile": "Nakonfigurovat prahovou hodnotu pro profil",
			"defaultProfile": "Globální výchozí (všechny profily)",
			"defaultDescription": "Když kontext dosáhne tohoto procenta, bude automaticky zhuštěn pro všechny profily, pokud nemají vlastní nastavení",
			"profileDescription": "Vlastní prahová hodnota pouze pro tento profil (přepisuje globální výchozí)",
			"inheritDescription": "Tento profil dědí globální výchozí prahovou hodnotu ({{threshold}}%)",
			"usesGlobal": "(používá globální {{threshold}}%)"
		},
		"diagnostics": {
			"includeMessages": {
				"label": "Automaticky zahrnout diagnostiky do kontextu",
				"description": "Pokud je povoleno, diagnostické zprávy (chyby) z upravovaných souborů budou automaticky zahrnuty do kontextu. Vždy můžete ručně zahrnout všechny diagnostiky pracovního prostoru pomocí @problems."
			},
			"maxMessages": {
				"label": "Maximální počet diagnostických zpráv",
				"description": "Omezuje počet diagnostických zpráv (chyby, varování) zahrnutých do kontextu. Když je nastaveno, zobrazí se pouze tento počet diagnostik s upřednostněním chyb před varováními. Nastavte na 0 pro neomezené diagnostiky.",
				"resetTooltip": "Obnovit na výchozí hodnotu (50)",
				"unlimitedLabel": "Neomezeně"
			},
			"delayAfterWrite": {
				"label": "Zpoždění po zápisu, aby diagnostika mohla detekovat potenciální problémy",
				"description": "Čas čekání po zápisu souborů před pokračováním (v milisekundách). Vyšší hodnoty mohou zlepšit přesnost, ale zpomalují detekci chyb."
			}
		},
		"maxImageFileSize": {
			"label": "Maximální velikost souboru obrázku",
			"mb": "MB",
			"description": "Maximální velikost (v MB) pro soubory obrázků, které mohou být zahrnuty do požadavků. Větší soubory budou automaticky změněny na menší velikost."
		},
		"maxTotalImageSize": {
			"label": "Maximální celková velikost obrázků",
			"mb": "MB",
			"description": "Maximální kumulativní limit velikosti (v MB) pro všechny obrázky v jednom požadavku. Při překročení budou obrázky změněny na menší velikost, aby se vešly do tohoto limitu."
		}
	},
	"terminal": {
		"basic": {
			"label": "Nastavení terminálu: Základní",
			"description": "Základní nastavení terminálu"
		},
		"advanced": {
			"label": "Nastavení terminálu: Pokročilé",
			"description": "Následující možnosti mohou vyžadovat restart terminálu, aby se nastavení projevilo."
		},
		"outputLineLimit": {
			"label": "Limit výstupu terminálu",
			"description": "Maximální počet řádků, které se mají zahrnout do výstupu terminálu při provádění příkazů. Při překročení budou řádky odstraněny ze středu, čímž se ušetří tokeny. <0>Dozvědět se více</0>"
		},
		"outputCharacterLimit": {
			"label": "Limit znaků terminálu",
			"description": "Maximální počet znaků, které se mají zahrnout do výstupu terminálu při provádění příkazů. Tento limit má přednost před limitem řádků, aby se předešlo problémům s pamětí z extrémně dlouhých řádků. Při překročení bude výstup zkrácen. <0>Dozvědět se více</0>"
		},
		"shellIntegrationTimeout": {
			"label": "Časový limit integrace shellu terminálu",
			"description": "Maximální doba čekání na inicializaci integrace shellu před provedením příkazů. Pro uživatele s dlouhou dobou spouštění shellu může být nutné tuto hodnotu zvýšit, pokud se v terminálu zobrazí chyby „Integrace shellu není k dispozici“. <0>Dozvědět se více</0>"
		},
		"shellIntegrationDisabled": {
			"label": "Zakázat integraci shellu terminálu",
			"description": "Povolte tuto možnost, pokud příkazy terminálu nefungují správně nebo se zobrazují chyby „Integrace shellu není k dispozici“. Tímto se použije jednodušší metoda spouštění příkazů, která obejde některé pokročilé funkce terminálu. <0>Dozvědět se více</0>"
		},
		"commandDelay": {
			"label": "Zpoždění příkazu terminálu",
			"description": "Zpoždění v milisekundách, které se přidá po provedení příkazu. Výchozí nastavení 0 zpoždění zcela zakáže. To může pomoci zajistit, že výstup příkazu bude plně zachycen v terminálech s problémy s časováním. Ve většině terminálů se to implementuje nastavením `PROMPT_COMMAND='sleep N'` a Powershell připojí `start-sleep` na konec každého příkazu. Původně to bylo řešení chyby VSCode#237208 a nemusí být již potřeba. <0>Dozvědět se více</0>"
		},
		"compressProgressBar": {
			"label": "Komprimovat výstup průběhové lišty",
			"description": "Pokud je povoleno, zpracovává výstup terminálu s návratem vozíku (\\r), aby se simulovalo, jak by skutečný terminál zobrazoval obsah. Tím se odstraní mezistavy průběhové lišty a zachová se pouze konečný stav, což šetří kontextový prostor pro relevantnější informace. <0>Dozvědět se více</0>"
		},
		"powershellCounter": {
			"label": "Povolit řešení problému s počítadlem PowerShell",
			"description": "Pokud je povoleno, přidá se k příkazům PowerShell počítadlo, aby se zajistilo správné provedení příkazu. To pomáhá s terminály PowerShell, které mohou mít problémy se zachycením výstupu příkazu. <0>Dozvědět se více</0>"
		},
		"zshClearEolMark": {
			"label": "Vymazat značku EOL ZSH",
			"description": "Pokud je povoleno, vymaže značku konce řádku ZSH nastavením PROMPT_EOL_MARK=''. Tím se předejde problémům s interpretací výstupu příkazu, když výstup končí speciálními znaky, jako je '%'. <0>Dozvědět se více</0>"
		},
		"zshOhMy": {
			"label": "Povolit integraci Oh My Zsh",
			"description": "Pokud je povoleno, nastaví ITERM_SHELL_INTEGRATION_INSTALLED=Yes pro povolení funkcí integrace shellu Oh My Zsh. Použití tohoto nastavení může vyžadovat restartování IDE. <0>Dozvědět se více</0>"
		},
		"zshP10k": {
			"label": "Povolit integraci Powerlevel10k",
			"description": "Pokud je povoleno, nastaví POWERLEVEL9K_TERM_SHELL_INTEGRATION=true pro povolení funkcí integrace shellu Powerlevel10k. <0>Dozvědět se více</0>"
		},
		"zdotdir": {
			"label": "Povolit zpracování ZDOTDIR",
			"description": "Pokud je povoleno, vytvoří dočasný adresář pro ZDOTDIR pro správné zpracování integrace shellu zsh. Tím se zajistí správná funkce integrace shellu VSCode s zsh při zachování vaší konfigurace zsh. <0>Dozvědět se více</0>"
		},
		"inheritEnv": {
			"label": "Dědit proměnné prostředí",
			"description": "Pokud je povoleno, terminál bude dědit proměnné prostředí z rodičovského procesu VSCode, jako jsou nastavení integrace shellu definovaná v profilu uživatele. Tím se přímo přepíná globální nastavení VSCode `terminal.integrated.inheritEnv`. <0>Dozvědět se více</0>"
		}
	},
	"advancedSettings": {
		"title": "Pokročilá nastavení",
		"description": "Pokročilá nastavení pro vývojáře a pokročilé uživatele",
		"enableDebugMode": "Povolit režim ladění",
		"enableDebugModeDescription": "Povolit režim ladění pro zobrazení dalších informací pro vývoj a řešení problémů",
		"maxTokens": "Maximální počet tokenů",
		"maxTokensDescription": "Maximální počet tokenů v odpovědi"
	},
	"advanced": {
		"title": "Pokročilá nastavení",
		"description": "Pokročilá nastavení pro vývojáře a pokročilé uživatele",
		"enableDebugMode": "Povolit režim ladění",
		"enableDebugModeDescription": "Povolit režim ladění pro zobrazení dalších informací pro vývoj a řešení problémů",
		"maxTokens": "Maximální počet tokenů",
		"maxTokensDescription": "Maximální počet tokenů v odpovědi",
		"diff": {
			"label": "Povolit úpravy prostřednictvím diffů",
			"description": "Pokud je povoleno, Kilo Code bude moci rychleji upravovat soubory a automaticky odmítne zkrácené zápisy celých souborů. Nejlépe funguje s nejnovějším modelem Claude 4 Sonnet.",
			"strategy": {
				"label": "Strategie diff",
				"options": {
					"standard": "Standardní (jeden blok)",
					"multiBlock": "Experimentální: diff s více bloky",
					"unified": "Experimentální: sjednocený diff"
				},
				"descriptions": {
					"standard": "Standardní strategie diff aplikuje změny na jeden blok kódu najednou.",
					"unified": "Sjednocená strategie diff používá více přístupů k aplikaci diffů a vybírá ten nejlepší.",
					"multiBlock": "Strategie diff s více bloky umožňuje aktualizovat více bloků kódu v souboru v jednom požadavku."
				}
			},
			"matchPrecision": {
				"label": "Přesnost shody",
				"description": "Tento posuvník řídí, jak přesně musí sekce kódu odpovídat při aplikaci diffů. Nižší hodnoty umožňují flexibilnější shodu, ale zvyšují riziko nesprávných nahrazení. Používejte hodnoty pod 100% s extrémní opatrností."
			}
		},
		"todoList": {
			"label": "Povolit nástroj seznamu úkolů",
			"description": "Pokud je povoleno, Kilo Code může vytvářet a spravovat seznamy úkolů pro sledování průběhu úkolu. To pomáhá organizovat složité úkoly do zvládnutelných kroků."
		}
	},
	"experimental": {
		"DIFF_STRATEGY_UNIFIED": {
			"name": "Použít experimentální sjednocenou strategii diff",
			"description": "Povolit experimentální sjednocenou strategii diff. Tato strategie může snížit počet opakování způsobených chybami modelu, ale může způsobit neočekávané chování nebo nesprávné úpravy. Povolte pouze pokud rozumíte rizikům a jste ochotni pečlivě zkontrolovat všechny změny."
		},
		"SEARCH_AND_REPLACE": {
			"name": "Použít experimentální nástroj hledání a nahrazování",
			"description": "Povolit experimentální nástroj hledání a nahrazování, který umožňuje Kilo Code nahradit více výskytů hledaného výrazu v jednom požadavku."
		},
		"INSERT_BLOCK": {
			"name": "Použít experimentální nástroj vkládání obsahu",
			"description": "Povolit experimentální nástroj vkládání obsahu, který umožňuje Kilo Code vkládat obsah na konkrétní čísla řádků bez nutnosti vytvářet diff."
		},
		"POWER_STEERING": {
			"name": "Použít experimentální režim \"posilovače řízení\"",
			"description": "Pokud je povoleno, Kilo Code bude modelu častěji připomínat podrobnosti jeho aktuální definice režimu. To povede k silnějšímu dodržování definic rolí a vlastních instrukcí, ale použije více tokenů na zprávu."
		},
		"CONCURRENT_FILE_READS": {
			"name": "Povolit souběžné čtení souborů",
			"description": "Pokud je povoleno, Kilo Code může číst více souborů v jednom požadavku. Pokud je zakázáno, Kilo Code musí číst soubory jeden po druhém. Zakázání může pomoci při práci s méně schopnými modely nebo když chcete mít větší kontrolu nad přístupem k souborům."
		},
		"MULTI_SEARCH_AND_REPLACE": {
			"name": "Použít experimentální nástroj diff s více bloky",
			"description": "Pokud je povoleno, Kilo Code bude používat nástroj diff s více bloky. To se pokusí aktualizovat více bloků kódu v souboru v jednom požadavku."
		},
		"MARKETPLACE": {
			"name": "Povolit Marketplace",
			"description": "Pokud je povoleno, můžete instalovat MCP a vlastní režimy z Marketplace."
		},
		"MULTI_FILE_APPLY_DIFF": {
			"name": "Povolit souběžné úpravy souborů",
			"description": "Pokud je povoleno, Kilo Code může upravovat více souborů v jednom požadavku. Pokud je zakázáno, Kilo Code musí upravovat soubory jeden po druhém. Zakázání může pomoci při práci s méně schopnými modely nebo když chcete mít větší kontrolu nad úpravami souborů."
		},
		"MORPH_FAST_APPLY": {
			"name": "Povolit Morph Fast Apply",
			"description": "Pokud je povoleno, Kilo Code může upravovat soubory pomocí Morph Fast Apply. Vyžaduje poskytovatele Kilo Code API, OpenRouter nebo klíč API Morph.",
			"apiKey": "Klíč API Morph (volitelné)",
			"placeholder": "Zadejte svůj klíč API Morph (volitelné)"
		},
		"PREVENT_FOCUS_DISRUPTION": {
			"name": "Úpravy na pozadí",
			"description": "Zabránit narušení zaměření editoru, když je povoleno. Úpravy souborů probíhají na pozadí bez otevírání diff zobrazení nebo krádeže zaměření. Můžete pokračovat v práci bez přerušení, zatímco Kilo Code provádí změny. Soubory mohou být otevřeny bez zaměření pro zachycení diagnostiky nebo zůstat zcela zavřené."
		},
		"ASSISTANT_MESSAGE_PARSER": {
			"name": "Použít nový parser zpráv",
			"description": "Povolit experimentální streamovací parser zpráv, který poskytuje významná zlepšení výkonu pro dlouhé odpovědi asistenta efektivnějším zpracováním zpráv."
		},
		"NEW_TASK_REQUIRE_TODOS": {
			"name": "Vyžadovat seznam 'úkolů' pro nové úkoly",
			"description": "Pokud je povoleno, nástroj new_task bude vyžadovat poskytnutí parametru úkolů. Tím se zajistí, že všechny nové úkoly začnou s jasným seznamem cílů. Pokud je zakázáno (výchozí), parametr úkolů zůstane volitelný pro zpětnou kompatibilitu."
		},
<<<<<<< HEAD
		"IMAGE_GENERATION": {
			"name": "Povolit AI generování obrázků",
			"description": "Když je povoleno, Roo může generovat obrázky z textových podnětů pomocí modelů pro generování obrázků OpenRouter. Vyžaduje OpenRouter API klíč.",
			"openRouterApiKeyLabel": "OpenRouter API Key",
			"openRouterApiKeyPlaceholder": "Zadejte svůj OpenRouter API klíč",
			"getApiKeyText": "Získejte API klíč z",
			"modelSelectionLabel": "Model pro generování obrázků",
			"modelSelectionDescription": "Vyberte model pro použití při generování obrázků",
			"warningMissingKey": "⚠️ OpenRouter API klíč je vyžadován pro generování obrázků. Nakonfigurujte ho výše.",
			"successConfigured": "✓ Generování obrázků je nakonfigurováno a připraveno k použití"
=======
		"INLINE_ASSIST": {
			"name": "Autocomplete",
			"description": "Povolit funkce Autocomplete pro rychlé návrhy kódu a vylepšení přímo ve tvém editoru. Zahrnuje Rychlý úkol (Cmd+I) pro cílené změny a Autocomplete pro kontextová vylepšení."
>>>>>>> 3513c60f
		}
	},
	"promptCaching": {
		"label": "Zakázat ukládání výzev do mezipaměti",
		"description": "Pokud je zaškrtnuto, Kilo Code nebude používat ukládání výzev do mezipaměti pro tento model."
	},
	"temperature": {
		"useCustom": "Použít vlastní teplotu",
		"description": "Řídí náhodnost v odpovědích modelu.",
		"rangeDescription": "Vyšší hodnoty činí výstup náhodnějším, nižší hodnoty jej činí determinističtějším."
	},
	"modelInfo": {
		"supportsImages": "Podporuje obrázky",
		"noImages": "Nepodporuje obrázky",
		"supportsComputerUse": "Podporuje používání počítače",
		"noComputerUse": "Nepodporuje používání počítače",
		"supportsPromptCache": "Podporuje ukládání výzev do mezipaměti",
		"noPromptCache": "Nepodporuje ukládání výzev do mezipaměti",
		"contextWindow": "Kontextové okno:",
		"maxOutput": "Maximální výstup",
		"inputPrice": "Cena vstupu",
		"outputPrice": "Cena výstupu",
		"cacheReadsPrice": "Cena čtení z mezipaměti",
		"cacheWritesPrice": "Cena zápisu do mezipaměti",
		"enableStreaming": "Povolit streamování",
		"enableR1Format": "Povolit parametry modelu R1",
		"enableR1FormatTips": "Musí být povoleno při používání modelů R1, jako je QWQ, aby se předešlo chybám 400",
		"useAzure": "Použít Azure",
		"azureApiVersion": "Nastavit verzi Azure API",
		"gemini": {
			"freeRequests": "* Zdarma až {{count}} požadavků za minutu. Poté závisí fakturace na velikosti výzvy.",
			"pricingDetails": "Další informace najdete v podrobnostech o cenách.",
			"billingEstimate": "* Fakturace je odhad - přesná cena závisí na velikosti výzvy."
		}
	},
	"modelPicker": {
		"automaticFetch": "Rozšíření automaticky načítá nejnovější seznam modelů dostupných na <serviceLink>{{serviceName}}</serviceLink>. Pokud si nejste jisti, který model vybrat, Kilo Code funguje nejlépe s <defaultModelLink>{{defaultModelId}}</defaultModelLink>.",
		"label": "Model",
		"searchPlaceholder": "Hledat",
		"noMatchFound": "Nebyla nalezena žádná shoda",
		"useCustomModel": "Použít vlastní: {{modelId}}"
	},
	"footer": {
		"feedback": "Pokud máte nějaké dotazy nebo zpětnou vazbu, neváhejte otevřít problém na <githubLink>github.com/Kilo-Org/kilocode</githubLink> nebo se připojte k <redditLink>reddit.com/r/kilocode</redditLink> nebo <discordLink>kilocode.ai/discord</discordLink>.",
		"support": "Pro finanční dotazy kontaktujte prosím zákaznickou podporu na <supportLink>https://kilocode.ai/support</supportLink>",
		"telemetry": {
			"label": "Povolit hlášení chyb a používání",
			"description": "Pomozte vylepšit Kilo Code odesíláním dat o používání a hlášení chyb. Nikdy se neodesílá žádný kód, výzvy ani osobní informace. Další podrobnosti najdete v našich zásadách ochrany osobních údajů."
		},
		"settings": {
			"import": "Importovat",
			"export": "Exportovat",
			"reset": "Resetovat"
		}
	},
	"thinkingBudget": {
		"maxTokens": "Maximální počet tokenů",
		"maxThinkingTokens": "Maximální počet tokenů pro přemýšlení"
	},
	"validation": {
		"apiKey": "Musíte zadat platný klíč API.",
		"awsRegion": "Musíte vybrat region pro použití s Amazon Bedrock.",
		"googleCloud": "Musíte zadat platné ID projektu Google Cloud a region.",
		"modelId": "Musíte zadat platné ID modelu.",
		"modelSelector": "Musíte zadat platný selektor modelu.",
		"openAi": "Musíte zadat platnou základní URL, klíč API a ID modelu.",
		"arn": {
			"invalidFormat": "Neplatný formát ARN. Zkontrolujte prosím požadavky na formát.",
			"regionMismatch": "Upozornění: Region ve vašem ARN ({{arnRegion}}) neodpovídá vybranému regionu ({{region}}). To může způsobit problémy s přístupem. Poskytovatel použije region z ARN."
		},
		"modelAvailability": "ID modelu ({{modelId}}), které jste zadali, není k dispozici. Vyberte prosím jiný model.",
		"providerNotAllowed": "Poskytovatel '{{provider}}' není povolen vaší organizací",
		"modelNotAllowed": "Model '{{model}}' není povolen pro poskytovatele '{{provider}}' vaší organizací",
		"profileInvalid": "Tento profil obsahuje poskytovatele nebo model, který není povolen vaší organizací",
		"qwenCodeOauthPath": "Musíte poskytnout platnou cestu k OAuth pověřením."
	},
	"placeholders": {
		"apiKey": "Zadejte klíč API...",
		"profileName": "Zadejte název profilu",
		"accessKey": "Zadejte přístupový klíč...",
		"secretKey": "Zadejte tajný klíč...",
		"sessionToken": "Zadejte token relace...",
		"credentialsJson": "Zadejte JSON přihlašovacích údajů...",
		"keyFilePath": "Zadejte cestu k souboru klíče...",
		"projectId": "Zadejte ID projektu...",
		"customArn": "Zadejte ARN (např. arn:aws:bedrock:us-east-1:123456789012:foundation-model/my-model)",
		"baseUrl": "Zadejte základní URL...",
		"modelId": {
			"lmStudio": "např. meta-llama-3.1-8b-instruct",
			"lmStudioDraft": "např. lmstudio-community/llama-3.2-1b-instruct",
			"ollama": "např. llama3.1"
		},
		"numbers": {
			"maxTokens": "např. 4096",
			"contextWindow": "např. 128000",
			"inputPrice": "např. 0.0001",
			"outputPrice": "např. 0.0002",
			"cacheWritePrice": "např. 0.00005"
		}
	},
	"defaults": {
		"ollamaUrl": "Výchozí: http://localhost:11434",
		"lmStudioUrl": "Výchozí: http://localhost:1234",
		"geminiUrl": "Výchozí: https://generativelanguage.googleapis.com"
	},
	"labels": {
		"customArn": "Vlastní ARN",
		"useCustomArn": "Použít vlastní ARN..."
	},
	"limitMaxTokensDescription": "Omezit maximální počet tokenů v odpovědi",
	"maxOutputTokensLabel": "Maximální počet výstupních tokenů",
	"maxTokensGenerateDescription": "Maximální počet tokenů k vygenerování v odpovědi",
	"includeMaxOutputTokens": "Zahrnout maximální počet výstupních tokenů",
	"includeMaxOutputTokensDescription": "Odeslat parametr maximálního počtu výstupních tokenů v požadavcích API. Někteří poskytovatelé to nemusí podporovat."
}<|MERGE_RESOLUTION|>--- conflicted
+++ resolved
@@ -822,7 +822,6 @@
 			"name": "Vyžadovat seznam 'úkolů' pro nové úkoly",
 			"description": "Pokud je povoleno, nástroj new_task bude vyžadovat poskytnutí parametru úkolů. Tím se zajistí, že všechny nové úkoly začnou s jasným seznamem cílů. Pokud je zakázáno (výchozí), parametr úkolů zůstane volitelný pro zpětnou kompatibilitu."
 		},
-<<<<<<< HEAD
 		"IMAGE_GENERATION": {
 			"name": "Povolit AI generování obrázků",
 			"description": "Když je povoleno, Roo může generovat obrázky z textových podnětů pomocí modelů pro generování obrázků OpenRouter. Vyžaduje OpenRouter API klíč.",
@@ -833,11 +832,10 @@
 			"modelSelectionDescription": "Vyberte model pro použití při generování obrázků",
 			"warningMissingKey": "⚠️ OpenRouter API klíč je vyžadován pro generování obrázků. Nakonfigurujte ho výše.",
 			"successConfigured": "✓ Generování obrázků je nakonfigurováno a připraveno k použití"
-=======
+		},
 		"INLINE_ASSIST": {
 			"name": "Autocomplete",
 			"description": "Povolit funkce Autocomplete pro rychlé návrhy kódu a vylepšení přímo ve tvém editoru. Zahrnuje Rychlý úkol (Cmd+I) pro cílené změny a Autocomplete pro kontextová vylepšení."
->>>>>>> 3513c60f
 		}
 	},
 	"promptCaching": {
