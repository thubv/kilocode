--- conflicted
+++ resolved
@@ -44,16 +44,13 @@
 	currentCheckpoint?: string
 	filePaths: string[]
 	openedTabs: Array<{ label: string; isActive: boolean; path?: string }>
-<<<<<<< HEAD
 	// kilocode_change start
 	globalRules: ClineRulesToggles
 	localRules: ClineRulesToggles
 	globalWorkflows: ClineRulesToggles
 	localWorkflows: ClineRulesToggles
 	// kilocode_change start
-=======
 	commands: Command[]
->>>>>>> 1695c83c
 	organizationAllowList: OrganizationAllowList
 	organizationSettingsVersion: number
 	cloudIsAuthenticated: boolean
@@ -451,16 +448,13 @@
 		currentCheckpoint,
 		filePaths,
 		openedTabs,
-<<<<<<< HEAD
 		// kilocode_change start
 		globalRules,
 		localRules,
 		globalWorkflows,
 		localWorkflows,
 		// kilocode_change end
-=======
 		commands,
->>>>>>> 1695c83c
 		soundVolume: state.soundVolume,
 		ttsSpeed: state.ttsSpeed,
 		fuzzyMatchThreshold: state.fuzzyMatchThreshold,
