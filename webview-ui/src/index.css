/**
 * Normally we'd import tailwind with the following:
 *
 * @import "tailwindcss";
 *
 * However, we need to customize the preflight styles since the extension's
 * current UI assumes there's no CSS resetting or normalization.
 *
 * We're excluding tailwind's default preflight and importing our own, which
 * is based on the original:
 * https://github.com/tailwindlabs/tailwindcss/blob/main/packages/tailwindcss/preflight.css
 *
 * Reference: https://tailwindcss.com/docs/preflight
 */

@layer theme, base, components, utilities;

@import "tailwindcss/theme.css" layer(theme);
@import "./preflight.css" layer(base);
@import "tailwindcss/utilities.css" layer(utilities);

@plugin "tailwindcss-animate";

@theme {
	--font-display: var(--vscode-font-family);

	--text-xs: calc(var(--vscode-font-size) * 0.85);
	--text-sm: calc(var(--vscode-font-size) * 0.9);
	--text-base: var(--vscode-font-size);
	--text-lg: calc(var(--vscode-font-size) * 1.1);

	--color-background: var(--background);
	--color-foreground: var(--foreground);
	--color-card: var(--card);
	--color-card-foreground: var(--card-foreground);
	--color-popover: var(--popover);
	--color-popover-foreground: var(--popover-foreground);
	--color-primary: var(--primary);
	--color-primary-foreground: var(--primary-foreground);
	--color-secondary: var(--secondary);
	--color-secondary-foreground: var(--secondary-foreground);
	--color-muted: var(--muted);
	--color-muted-foreground: var(--muted-foreground);
	--color-accent: var(--accent);
	--color-accent-foreground: var(--accent-foreground);
	--color-destructive: var(--destructive);
	--color-destructive-foreground: var(--destructive-foreground);
	--color-border: var(--border);
	--color-input: var(--input);
	--color-ring: var(--ring);
	--color-chart-1: var(--chart-1);
	--color-chart-2: var(--chart-2);
	--color-chart-3: var(--chart-3);
	--color-chart-4: var(--chart-4);
	--color-chart-5: var(--chart-5);
	--radius-lg: var(--radius);
	--radius-md: calc(var(--radius) - 2px);
	--radius-sm: calc(var(--radius) - 4px);

	/**
	 * Allow VSCode colors to be used with Tailwind.
	 */

	--color-vscode-foreground: var(--vscode-foreground);

	--color-vscode-editor-foreground: var(--vscode-editor-foreground);
	--color-vscode-editor-background: var(--vscode-editor-background);

	--color-vscode-editorGroup-border: var(--vscode-editorGroup-border);

	--color-vscode-editorWarning-foreground: var(--vscode-editorWarning-foreground);
	--color-vscode-editorWarning-background: var(--vscode-editorWarning-background);

	--color-vscode-button-foreground: var(--vscode-button-foreground);
	--color-vscode-button-background: var(--vscode-button-background);
	--color-vscode-button-secondaryForeground: var(--vscode-button-secondaryForeground);
	--color-vscode-button-secondaryBackground: var(--vscode-button-secondaryBackground);
	--color-vscode-button-hoverBackground: var(--vscode-button-hoverBackground);
	--color-vscode-button-secondaryHoverBackground: var(--vscode-button-secondaryHoverBackground);

	--color-vscode-dropdown-foreground: var(--vscode-dropdown-foreground);
	--color-vscode-dropdown-background: var(--vscode-dropdown-background);
	--color-vscode-dropdown-border: var(--vscode-dropdown-border);

	--color-vscode-input-foreground: var(--vscode-input-foreground);
	--color-vscode-input-background: var(--vscode-input-background);
	--color-vscode-input-border: var(
		--vscode-input-border,
		transparent
	); /* Some themes don't have a border color, so we can fallback to transparent */

	--color-vscode-focusBorder: var(--vscode-focusBorder);

	--color-vscode-badge-foreground: var(--vscode-badge-foreground);
	--color-vscode-badge-background: var(--vscode-badge-background);

	--color-vscode-notifications-foreground: var(--vscode-notifications-foreground);
	--color-vscode-notifications-background: var(--vscode-notifications-background);
	--color-vscode-notifications-border: var(--vscode-notifications-border);

	--color-vscode-descriptionForeground: var(--vscode-descriptionForeground);
	--color-vscode-errorForeground: var(--vscode-errorForeground);

	--color-vscode-list-hoverForeground: var(--vscode-list-hoverForeground);
	--color-vscode-list-hoverBackground: var(--vscode-list-hoverBackground);
	--color-vscode-list-focusBackground: var(--vscode-list-focusBackground);
	--color-vscode-list-activeSelectionBackground: var(--vscode-list-activeSelectionBackground);
	--color-vscode-list-activeSelectionForeground: var(--vscode-list-activeSelectionForeground);

	--color-vscode-toolbar-hoverBackground: var(--vscode-toolbar-hoverBackground);

	--color-vscode-panel-border: var(--vscode-panel-border);

	--color-vscode-sideBar-foreground: var(--vscode-sideBar-foreground);
	--color-vscode-sideBar-background: var(--vscode-sideBar-background);
	--color-vscode-sideBar-border: var(--vscode-sideBar-border);

	--color-vscode-sideBarSectionHeader-foreground: var(--vscode-sideBarSectionHeader-foreground);
	--color-vscode-sideBarSectionHeader-background: var(--vscode-sideBarSectionHeader-background);
	--color-vscode-sideBarSectionHeader-border: var(--vscode-sideBarSectionHeader-border);

	--color-vscode-charts-green: var(--vscode-charts-green);
	--color-vscode-charts-yellow: var(--vscode-charts-yellow);

	--color-vscode-inputValidation-infoForeground: var(--vscode-inputValidation-infoForeground);
	--color-vscode-inputValidation-infoBackground: var(--vscode-inputValidation-infoBackground);
	--color-vscode-inputValidation-infoBorder: var(--vscode-inputValidation-infoBorder);

	--color-vscode-widget-border: var(--vscode-widget-border);
	--color-vscode-textLink-foreground: var(--vscode-textLink-foreground);
	--color-vscode-textCodeBlock-background: var(--vscode-textCodeBlock-background);
	--color-vscode-button-hoverBackground: var(--vscode-button-hoverBackground);
}

@layer base {
	:root {
		--background: var(--vscode-editor-background);
		--foreground: var(--vscode-editor-foreground);
		--card: var(--vscode-editor-background);
		--card-foreground: var(--vscode-editor-foreground);
		--popover: var(--vscode-menu-background, var(--vscode-editor-background));
		--popover-foreground: var(--vscode-menu-foreground, var(--vscode-editor-foreground));
		--primary: var(--vscode-button-background);
		--primary-foreground: var(--vscode-button-foreground);
		--secondary: var(--vscode-button-secondaryBackground);
		--secondary-foreground: var(--vscode-button-secondaryForeground);
		--muted: var(--vscode-disabledForeground);
		--muted-foreground: var(--vscode-descriptionForeground);
		--accent: var(--vscode-list-hoverBackground);
		--accent-foreground: var(--vscode-list-hoverForeground);
		--destructive: var(--vscode-errorForeground);
		--destructive-foreground: var(--vscode-button-foreground);
		--border: var(--vscode-input-border, transparent); /* --border gets theme value or transparent fallback */
		--input: var(--vscode-input-background);
		--ring: var(--vscode-input-border);
		--chart-1: var(--vscode-charts-red);
		--chart-2: var(--vscode-charts-blue);
		--chart-3: var(--vscode-charts-yellow);
		--chart-4: var(--vscode-charts-orange);
		--chart-5: var(--vscode-charts-green);
		--radius: 0.5rem;
	}

	/* Higher specififty than VSCode's theme and root. */
	/* Used for baseline theme overrides, but avoid using for styling. */

	body {
		--vscode-input-border: var(--border);
	}
}

@layer components {
	/* Border Styles */
	.border,
	.border-r,
	.border-l,
	.border-t,
	.border-b,
	.border-x,
	.border-y {
		border-color: var(--border);
	}

	/* Code Block Styles */
	pre,
	code {
		background-color: var(--vscode-textCodeBlock-background);
	}

	/* Search result highlighting */
	.history-item-highlight {
		@apply underline;
	}
}

/* Form Element Focus States */

textarea:focus {
	outline: 1.5px solid var(--vscode-focusBorder, #007fd4);
}

.focus\:outline-0 {
	outline: 0 !important; /* Allow tailwind to override the `textarea:focus` rule */
}

/**
 * Use vscode native scrollbar styles
 * https://github.com/gitkraken/vscode-gitlens/blob/b1d71d4844523e8b2ef16f9e007068e91f46fd88/src/webviews/apps/home/home.scss
 */

html {
	height: 100%;
	-webkit-font-smoothing: antialiased;
	-moz-osx-font-smoothing: grayscale;
}

body {
	margin: 0;
	line-height: 1.25;
}

body.scrollable,
.scrollable,
body.code-block-scrollable,
.code-block-scrollable {
	border-color: transparent;
	transition: border-color 0.7s linear;
}

body:hover.scrollable,
body:hover .scrollable,
body:focus-within.scrollable,
body:focus-within .scrollable,
body:hover.code-block-scrollable,
body:hover .code-block-scrollable,
body:focus-within.code-block-scrollable,
body:focus-within .code-block-scrollable {
	border-color: var(--vscode-scrollbarSlider-background);
	transition: none;
}

.scrollable::-webkit-scrollbar-corner {
	background-color: transparent !important;
}

.scrollable::-webkit-scrollbar-thumb {
	background-color: transparent;
	border-color: inherit;
	border-right-style: inset;
	border-right-width: calc(100vw + 100vh);
	border-radius: unset !important;
}

.scrollable::-webkit-scrollbar-thumb:hover {
	border-color: var(--vscode-scrollbarSlider-hoverBackground);
}

.scrollable::-webkit-scrollbar-thumb:active {
	border-color: var(--vscode-scrollbarSlider-activeBackground);
}

/**
 * Fix VSCode ignoring webkit scrollbar modifiers
 * https://github.com/microsoft/vscode/issues/213045
 */
@supports selector(::-webkit-scrollbar) {
	html {
		scrollbar-color: unset;
	}
}

/**
 * The above scrollbar styling uses some transparent background color magic to accomplish its animation. However this doesn't play nicely with SyntaxHighlighter, so we need to set a background color for the code blocks' horizontal scrollbar. This actually has the unintended consequence of always showing the scrollbar which I prefer since it makes it more obvious that there is more content to scroll to.
 */

.code-block-scrollable::-webkit-scrollbar-track {
	background: transparent;
}

.code-block-scrollable::-webkit-scrollbar-thumb {
	background-color: var(--vscode-scrollbarSlider-background);
	border-radius: 5px;
	border: 2px solid transparent;
	background-clip: content-box;
}

.code-block-scrollable::-webkit-scrollbar-thumb:hover {
	background-color: var(--vscode-scrollbarSlider-hoverBackground);
}

.code-block-scrollable::-webkit-scrollbar-thumb:active {
	background-color: var(--vscode-scrollbarSlider-activeBackground);
}

.code-block-scrollable::-webkit-scrollbar-corner {
	background-color: transparent;
}

/**
 * Add a way to hide scrollbars.
 */

.scrollbar-hide {
	-ms-overflow-style: none; /* IE and Edge */
	scrollbar-width: none; /* Firefox */
}

.scrollbar-hide::-webkit-scrollbar {
	display: none; /* Chrome, Safari and Opera */
}

/**
 * Dropdown label
 * https://github.com/microsoft/vscode-webview-ui-toolkit/tree/main/src/dropdown#with-label
 */

.dropdown-container {
	box-sizing: border-box;
	display: flex;
	flex-flow: column nowrap;
	align-items: flex-start;
	justify-content: flex-start;
}

.dropdown-container label {
	display: block;
	color: var(--vscode-foreground);
	cursor: pointer;
	font-size: var(--vscode-font-size);
	line-height: normal;
	margin-bottom: 2px;
}

/* Fix dropdown double scrollbar overflow */

#api-provider > div > ul {
	overflow: unset;
}

/* Fix scrollbar in dropdown */

vscode-dropdown::part(listbox) {
	border-color: var(--vscode-scrollbarSlider-background);
	transition: none;
	scrollbar-color: var(--vscode-scrollbarSlider-background) transparent;
}

/* Faded icon buttons in textfields */
.input-icon-button {
	cursor: pointer;
	opacity: 0.65;
}

.input-icon-button:hover {
	opacity: 1;
}

.input-icon-button.disabled {
	cursor: not-allowed;
	opacity: 0.4;
}

.input-icon-button.disabled:hover {
	opacity: 0.4;
}

/* Context mentions */

.mention-context-textarea-highlight {
	background-color: color-mix(in srgb, var(--vscode-badge-foreground) 30%, transparent);
	border-radius: 3px;
	box-shadow: 0 0 0 0.5px color-mix(in srgb, var(--vscode-badge-foreground) 30%, transparent);
	color: transparent;
}

.mention-context-highlight {
	background-color: color-mix(in srgb, var(--vscode-badge-foreground) 30%, transparent);
	border-radius: 3px;
}

.mention-context-highlight-with-shadow {
	background-color: color-mix(in srgb, var(--vscode-badge-foreground) 30%, transparent);
	border-radius: 3px;
	box-shadow: 0 0 0 0.5px color-mix(in srgb, var(--vscode-badge-foreground) 30%, transparent);
}

/**
 * vscrui Overrides / Hacks
 */

.vscrui-checkbox__listbox > ul {
	max-height: unset !important;
}

.vscrui-checkbox svg {
	min-width: 16px;
	min-height: 16px;
}

/**
 * @shadcn/ui Overrides / Hacks
 */

input[cmdk-input]:focus {
	outline: none;
}

/**
 * Markdown
 */

.custom-markdown > pre {
	background-color: transparent !important;
}

/*
 * Use geometric precision for codicons to avoid blurriness
 */

.codicon[class*="codicon-"] {
	text-rendering: geometricPrecision !important;
}

<<<<<<< HEAD
/* kilocode_change begin pull slash commands from Cline */
.slash-command-match-textarea-highlight {
	background-color: color-mix(in srgb, var(--vscode-focusBorder) 30%, transparent);
	border-radius: 3px;
	box-shadow: 0 0 0 0.5px color-mix(in srgb, var(--vscode-focusBorder) 30%, transparent);
	color: transparent;
}
/* kilocode_change end */
/*
 * Fix the color of <a> in ChatView
=======
/**
 * Custom animations for UI elements
>>>>>>> 23bbad04
 */

@keyframes slide-in-right {
	from {
		transform: translateX(100%);
	}
	to {
		transform: translateX(0);
	}
}

.animate-slide-in-right {
	animation: slide-in-right 0.3s ease-out;
}

@keyframes fade-in {
	from {
		opacity: 0;
	}
	to {
		opacity: 1;
	}
}

.animate-fade-in {
	animation: fade-in 0.2s ease-out;
}

@keyframes pulse {
	0%,
	100% {
		opacity: 1;
	}
	50% {
		opacity: 0.7;
	}
}

.animate-pulse {
	animation: pulse 1.5s ease-in-out infinite;
}

/* Transition utilities */
.transition-all {
	transition-property: all;
	transition-timing-function: cubic-bezier(0.4, 0, 0.2, 1);
	transition-duration: 150ms;
}

.transition-colors {
	transition-property: color, background-color, border-color, text-decoration-color, fill, stroke;
	transition-timing-function: cubic-bezier(0.4, 0, 0.2, 1);
	transition-duration: 150ms;
}<|MERGE_RESOLUTION|>--- conflicted
+++ resolved
@@ -421,7 +421,6 @@
 	text-rendering: geometricPrecision !important;
 }
 
-<<<<<<< HEAD
 /* kilocode_change begin pull slash commands from Cline */
 .slash-command-match-textarea-highlight {
 	background-color: color-mix(in srgb, var(--vscode-focusBorder) 30%, transparent);
@@ -432,10 +431,8 @@
 /* kilocode_change end */
 /*
  * Fix the color of <a> in ChatView
-=======
 /**
  * Custom animations for UI elements
->>>>>>> 23bbad04
  */
 
 @keyframes slide-in-right {
