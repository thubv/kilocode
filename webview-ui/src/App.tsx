import { useCallback, useEffect, useRef, useState } from "react"
import { useEvent } from "react-use"
import { QueryClient, QueryClientProvider } from "@tanstack/react-query"

import { ExtensionMessage } from "../../src/shared/ExtensionMessage"
import TranslationProvider from "./i18n/TranslationContext"

import { vscode } from "./utils/vscode"
import { ExtensionStateContextProvider, useExtensionState } from "./context/ExtensionStateContext"
import ChatView from "./components/chat/ChatView"
import HistoryView from "./components/history/HistoryView"
import SettingsView, { SettingsViewRef } from "./components/settings/SettingsView"
import WelcomeView from "./components/welcome/WelcomeView"
import McpView from "./components/kilocodeMcp/McpView"
import PromptsView from "./components/prompts/PromptsView"
import { HumanRelayDialog } from "./components/human-relay/HumanRelayDialog"
import BottomControls from "./components/chat/BottomControls"

type Tab = "settings" | "history" | "mcp" | "prompts" | "chat"

const tabsByMessageAction: Partial<Record<NonNullable<ExtensionMessage["action"]>, Tab>> = {
	chatButtonClicked: "chat",
	settingsButtonClicked: "settings",
	promptsButtonClicked: "prompts",
	mcpButtonClicked: "mcp",
	historyButtonClicked: "history",
}

const App = () => {
	const { didHydrateState, showWelcome, shouldShowAnnouncement } = useExtensionState()

	const [showAnnouncement, setShowAnnouncement] = useState(false)
	const [tab, setTab] = useState<Tab>("chat")

	const [humanRelayDialogState, setHumanRelayDialogState] = useState<{
		isOpen: boolean
		requestId: string
		promptText: string
	}>({
		isOpen: false,
		requestId: "",
		promptText: "",
	})

	const settingsRef = useRef<SettingsViewRef>(null)
	const chatViewRef = useRef<{ focusInput: () => void }>(null) // kilocode_change

	const switchTab = useCallback((newTab: Tab) => {
		setCurrentSection(undefined)

		if (settingsRef.current?.checkUnsaveChanges) {
			settingsRef.current.checkUnsaveChanges(() => setTab(newTab))
		} else {
			setTab(newTab)
		}
	}, [])

	const [currentSection, setCurrentSection] = useState<string | undefined>(undefined)

	const onMessage = useCallback(
		(e: MessageEvent) => {
			const message: ExtensionMessage = e.data

			if (message.type === "action" && message.action) {
				// kilocode_change begin
				if (message.action === "focusChatInput") {
					if (tab !== "chat") {
						switchTab("chat")
					}
					chatViewRef.current?.focusInput()
					return
				}
				// kilocode_change end

				const newTab = tabsByMessageAction[message.action]
				const section = message.values?.section as string | undefined

				if (newTab) {
					switchTab(newTab)
					setCurrentSection(section)
				}
			}

			if (message.type === "showHumanRelayDialog" && message.requestId && message.promptText) {
				const { requestId, promptText } = message
				setHumanRelayDialogState({ isOpen: true, requestId, promptText })
			}
		},
		// kilocode_change: add tab
		[tab, switchTab],
	)

	useEvent("message", onMessage)

	useEffect(() => {
		if (shouldShowAnnouncement) {
			setShowAnnouncement(true)
			vscode.postMessage({ type: "didShowAnnouncement" })
		}
	}, [shouldShowAnnouncement])

	// Tell the extension that we are ready to receive messages.
	useEffect(() => vscode.postMessage({ type: "webviewDidLaunch" }), [])

	if (!didHydrateState) {
		return null
	}

	// Do not conditionally load ChatView, it's expensive and there's state we
	// don't want to lose (user input, disableInput, askResponse promise, etc.)
	return showWelcome ? (
		<WelcomeView />
	) : (
		<>
			{tab === "prompts" && <PromptsView onDone={() => switchTab("chat")} />}
			{tab === "mcp" && <McpView onDone={() => switchTab("settings")} />}
			{tab === "history" && <HistoryView onDone={() => switchTab("chat")} />}
			{tab === "settings" && (
<<<<<<< HEAD
				<SettingsView
					ref={settingsRef}
					onDone={() => switchTab("chat")}
					onOpenMcp={() => switchTab("mcp")}
					targetSection={currentSection}
				/>
=======
				<SettingsView ref={settingsRef} onDone={() => setTab("chat")} targetSection={currentSection} />
>>>>>>> 58ac098a
			)}
			<ChatView
				ref={chatViewRef}
				isHidden={tab !== "chat"}
				showAnnouncement={showAnnouncement}
				hideAnnouncement={() => setShowAnnouncement(false)}
				showHistoryView={() => switchTab("history")}
			/>
			<HumanRelayDialog
				isOpen={humanRelayDialogState.isOpen}
				requestId={humanRelayDialogState.requestId}
				promptText={humanRelayDialogState.promptText}
				onClose={() => setHumanRelayDialogState((prev) => ({ ...prev, isOpen: false }))}
				onSubmit={(requestId, text) => vscode.postMessage({ type: "humanRelayResponse", requestId, text })}
				onCancel={(requestId) => vscode.postMessage({ type: "humanRelayCancel", requestId })}
			/>
			{/* Chat view contains its own bottom controls */}
			{tab !== "chat" && (
				<div className="fixed inset-0 top-auto">
					<BottomControls />
				</div>
			)}
		</>
	)
}

const queryClient = new QueryClient()

const AppWithProviders = () => (
	<ExtensionStateContextProvider>
		<TranslationProvider>
			<QueryClientProvider client={queryClient}>
				<App />
			</QueryClientProvider>
		</TranslationProvider>
	</ExtensionStateContextProvider>
)

export default AppWithProviders<|MERGE_RESOLUTION|>--- conflicted
+++ resolved
@@ -116,16 +116,12 @@
 			{tab === "mcp" && <McpView onDone={() => switchTab("settings")} />}
 			{tab === "history" && <HistoryView onDone={() => switchTab("chat")} />}
 			{tab === "settings" && (
-<<<<<<< HEAD
 				<SettingsView
 					ref={settingsRef}
 					onDone={() => switchTab("chat")}
 					onOpenMcp={() => switchTab("mcp")}
 					targetSection={currentSection}
-				/>
-=======
-				<SettingsView ref={settingsRef} onDone={() => setTab("chat")} targetSection={currentSection} />
->>>>>>> 58ac098a
+				/> // kilocode_change
 			)}
 			<ChatView
 				ref={chatViewRef}
