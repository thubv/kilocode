import React, { forwardRef, useCallback, useEffect, useImperativeHandle, useMemo, useRef, useState } from "react"
import { useDeepCompareEffect, useEvent, useMount } from "react-use"
import debounce from "debounce"
import { Virtuoso, type VirtuosoHandle } from "react-virtuoso"
import removeMd from "remove-markdown"
import { VSCodeButton } from "@vscode/webview-ui-toolkit/react"
import useSound from "use-sound"
import { LRUCache } from "lru-cache"

import { useDebounceEffect } from "@src/utils/useDebounceEffect"
import { appendImages } from "@src/utils/imageUtils"

import type { ClineAsk, ClineMessage } from "@roo-code/types"

import { ClineSayBrowserAction, ClineSayTool, ExtensionMessage } from "@roo/ExtensionMessage"
import { McpServer, McpTool } from "@roo/mcp"
import { findLast } from "@roo/array"
import { FollowUpData, SuggestionItem } from "@roo-code/types"
import { combineApiRequests } from "@roo/combineApiRequests"
import { combineCommandSequences } from "@roo/combineCommandSequences"
import { getApiMetrics } from "@roo/getApiMetrics"
import { AudioType } from "@roo/WebviewMessage"
import { getAllModes } from "@roo/modes"
import { ProfileValidator } from "@roo/ProfileValidator"

import { vscode } from "@src/utils/vscode"
import {
	getCommandDecision,
	CommandDecision,
	findLongestPrefixMatch,
	parseCommand,
} from "@src/utils/command-validation"
import { Trans, useTranslation } from "react-i18next"
import { useAppTranslation } from "@src/i18n/TranslationContext"
import { useExtensionState } from "@src/context/ExtensionStateContext"
import { useSelectedModel } from "@src/components/ui/hooks/useSelectedModel"
// import RooHero from "@src/components/welcome/RooHero" // kilocode_change: unused
// import RooTips from "@src/components/welcome/RooTips" // kilocode_change: unused
// import RooCloudCTA from "@src/components/welcome/RooCloudCTA" // kilocode_change: unused
import { StandardTooltip } from "@src/components/ui"
import { useAutoApprovalState } from "@src/hooks/useAutoApprovalState"
import { useAutoApprovalToggles } from "@src/hooks/useAutoApprovalToggles"

import TelemetryBanner from "../common/TelemetryBanner" // kilocode_change: deactivated for now
// import VersionIndicator from "../common/VersionIndicator" // kilocode_change: unused
import { useTaskSearch } from "../history/useTaskSearch"
import HistoryPreview from "../history/HistoryPreview"
import Announcement from "./Announcement"
import BrowserSessionRow from "./BrowserSessionRow"
import ChatRow from "./ChatRow"
import ChatTextArea from "./ChatTextArea"
import TaskHeader from "./TaskHeader"
import AutoApproveMenu from "./AutoApproveMenu"
import BottomControls from "../kilocode/BottomControls" // kilocode_change
import SystemPromptWarning from "./SystemPromptWarning"
import { showSystemNotification } from "@/kilocode/helpers" // kilocode_change
// import ProfileViolationWarning from "./ProfileViolationWarning" kilocode_change: unused
import { CheckpointWarning } from "./CheckpointWarning"
import { IdeaSuggestionsBox } from "../kilocode/chat/IdeaSuggestionsBox" // kilocode_change
import { KilocodeNotifications } from "../kilocode/KilocodeNotifications" // kilocode_change
import QueuedMessages from "./QueuedMessages"
import { getLatestTodo } from "@roo/todo"
import { QueuedMessage } from "@roo-code/types"
import { buildDocLink } from "@/utils/docLinks"

export interface ChatViewProps {
	isHidden: boolean
	showAnnouncement: boolean
	hideAnnouncement: () => void
}

export interface ChatViewRef {
	acceptInput: () => void
	focusInput: () => void // kilocode_change
}

export const MAX_IMAGES_PER_MESSAGE = 20 // Anthropic limits to 20 images

const isMac = navigator.platform.toUpperCase().indexOf("MAC") >= 0

const ChatViewComponent: React.ForwardRefRenderFunction<ChatViewRef, ChatViewProps> = (
	{ isHidden, showAnnouncement, hideAnnouncement },
	ref,
) => {
	const isMountedRef = useRef(true)
	const [audioBaseUri] = useState(() => {
		const w = window as any
		return w.AUDIO_BASE_URI || ""
	})
	const { t } = useAppTranslation()
	const { t: tSettings } = useTranslation("settings")
	const modeShortcutText = `${isMac ? "⌘" : "Ctrl"} + . ${t("chat:forNextMode")}, ${isMac ? "⌘" : "Ctrl"} + Shift + . ${t("chat:forPreviousMode")}`
	const {
		clineMessages: messages,
		currentTaskItem,
		taskHistory,
		apiConfiguration,
		organizationAllowList,
		mcpServers,
		alwaysAllowBrowser,
		alwaysAllowReadOnly,
		alwaysAllowReadOnlyOutsideWorkspace,
		alwaysAllowWrite,
		alwaysAllowWriteOutsideWorkspace,
		alwaysAllowWriteProtected,
		alwaysAllowExecute,
		alwaysAllowMcp,
		allowedCommands,
		deniedCommands,
		writeDelayMs,
		followupAutoApproveTimeoutMs,
		mode,
		setMode,
		autoApprovalEnabled,
		alwaysAllowModeSwitch,
		showAutoApproveMenu, // kilocode_change
		alwaysAllowSubtasks,
		alwaysAllowFollowupQuestions,
		alwaysAllowUpdateTodoList,
		customModes,
		telemetrySetting,
		hasSystemPromptOverride,
		historyPreviewCollapsed, // Added historyPreviewCollapsed
		soundEnabled,
		soundVolume,
		// cloudIsAuthenticated, // kilocode_change
	} = useExtensionState()

	const messagesRef = useRef(messages)
	useEffect(() => {
		messagesRef.current = messages
	}, [messages])

	const { tasks } = useTaskSearch()

	// Initialize expanded state based on the persisted setting (default to expanded if undefined)
	const [isExpanded, setIsExpanded] = useState(
		historyPreviewCollapsed === undefined ? true : !historyPreviewCollapsed,
	)

	const toggleExpanded = useCallback(() => {
		const newState = !isExpanded
		setIsExpanded(newState)
		// Send message to extension to persist the new collapsed state
		vscode.postMessage({ type: "setHistoryPreviewCollapsed", bool: !newState })
	}, [isExpanded])

	// Leaving this less safe version here since if the first message is not a
	// task, then the extension is in a bad state and needs to be debugged (see
	// Cline.abort).
	const task = useMemo(() => messages.at(0), [messages])

	const latestTodos = useMemo(() => {
		return getLatestTodo(messages)
	}, [messages])

	const modifiedMessages = useMemo(() => combineApiRequests(combineCommandSequences(messages.slice(1))), [messages])

	// Has to be after api_req_finished are all reduced into api_req_started messages.
	const apiMetrics = useMemo(() => getApiMetrics(modifiedMessages), [modifiedMessages])

	const [inputValue, setInputValue] = useState("")
	const textAreaRef = useRef<HTMLTextAreaElement>(null)
	const [sendingDisabled, setSendingDisabled] = useState(false)
	const [selectedImages, setSelectedImages] = useState<string[]>([])
	const [messageQueue, setMessageQueue] = useState<QueuedMessage[]>([])
	const isProcessingQueueRef = useRef(false)
	const retryCountRef = useRef<Map<string, number>>(new Map())
	const MAX_RETRY_ATTEMPTS = 3

	// we need to hold on to the ask because useEffect > lastMessage will always let us know when an ask comes in and handle it, but by the time handleMessage is called, the last message might not be the ask anymore (it could be a say that followed)
	const [clineAsk, setClineAsk] = useState<ClineAsk | undefined>(undefined)
	const [enableButtons, setEnableButtons] = useState<boolean>(false)
	const [primaryButtonText, setPrimaryButtonText] = useState<string | undefined>(undefined)
	const [secondaryButtonText, setSecondaryButtonText] = useState<string | undefined>(undefined)
	const [didClickCancel, setDidClickCancel] = useState(false)
	const virtuosoRef = useRef<VirtuosoHandle>(null)
	const [expandedRows, setExpandedRows] = useState<Record<number, boolean>>({})
	const prevExpandedRowsRef = useRef<Record<number, boolean>>()
	const scrollContainerRef = useRef<HTMLDivElement>(null)
	const disableAutoScrollRef = useRef(false)
	const [showScrollToBottom, setShowScrollToBottom] = useState(false)
	const [isAtBottom, setIsAtBottom] = useState(false)
	const lastTtsRef = useRef<string>("")
	const [wasStreaming, setWasStreaming] = useState<boolean>(false)
	const [showCheckpointWarning, setShowCheckpointWarning] = useState<boolean>(false)
	const [isCondensing, setIsCondensing] = useState<boolean>(false)
	const [showAnnouncementModal, setShowAnnouncementModal] = useState(false)
	const everVisibleMessagesTsRef = useRef<LRUCache<number, boolean>>(
		new LRUCache({
			max: 100,
			ttl: 1000 * 60 * 5,
		}),
	)
	const autoApproveTimeoutRef = useRef<NodeJS.Timeout | null>(null)
	const userRespondedRef = useRef<boolean>(false)
	const [currentFollowUpTs, setCurrentFollowUpTs] = useState<number | null>(null)

	const clineAskRef = useRef(clineAsk)
	useEffect(() => {
		clineAskRef.current = clineAsk
	}, [clineAsk])

	useEffect(() => {
		isMountedRef.current = true
		return () => {
			isMountedRef.current = false
		}
	}, [])

	const isProfileDisabled = useMemo(
		() => !!apiConfiguration && !ProfileValidator.isProfileAllowed(apiConfiguration, organizationAllowList),
		[apiConfiguration, organizationAllowList],
	)

	// UI layout depends on the last 2 messages
	// (since it relies on the content of these messages, we are deep comparing. i.e. the button state after hitting button sets enableButtons to false, and this effect otherwise would have to true again even if messages didn't change
	const lastMessage = useMemo(() => messages.at(-1), [messages])
	const secondLastMessage = useMemo(() => messages.at(-2), [messages])

	// Setup sound hooks with use-sound
	const volume = typeof soundVolume === "number" ? soundVolume : 0.5
	const soundConfig = {
		volume,
		// useSound expects 'disabled' property, not 'soundEnabled'
		soundEnabled,
	}

	const getAudioUrl = (path: string) => {
		return `${audioBaseUri}/${path}`
	}

	// Use the getAudioUrl helper function
	const [playNotification] = useSound(getAudioUrl("notification.wav"), soundConfig)
	const [playCelebration] = useSound(getAudioUrl("celebration.wav"), soundConfig)
	const [playProgressLoop] = useSound(getAudioUrl("progress_loop.wav"), soundConfig)

	function playSound(audioType: AudioType) {
		// Play the appropriate sound based on type
		// The disabled state is handled by the useSound hook configuration
		switch (audioType) {
			case "notification":
				playNotification()
				break
			case "celebration":
				playCelebration()
				break
			case "progress_loop":
				playProgressLoop()
				break
			default:
				console.warn(`Unknown audio type: ${audioType}`)
		}
	}

	function playTts(text: string) {
		vscode.postMessage({ type: "playTts", text })
	}

	useDeepCompareEffect(() => {
		// if last message is an ask, show user ask UI
		// if user finished a task, then start a new task with a new conversation history since in this moment that the extension is waiting for user response, the user could close the extension and the conversation history would be lost.
		// basically as long as a task is active, the conversation history will be persisted
		if (lastMessage) {
			switch (lastMessage.type) {
				case "ask":
					// Reset user response flag when a new ask arrives to allow auto-approval
					userRespondedRef.current = false
					const isPartial = lastMessage.partial === true
					switch (lastMessage.ask) {
						case "api_req_failed":
							playSound("progress_loop")
							setSendingDisabled(true)
							setClineAsk("api_req_failed")
							setEnableButtons(true)
							setPrimaryButtonText(t("chat:retry.title"))
							setSecondaryButtonText(t("chat:startNewTask.title"))
							break
						case "mistake_limit_reached":
							playSound("progress_loop")
							setSendingDisabled(false)
							setClineAsk("mistake_limit_reached")
							setEnableButtons(true)
							setPrimaryButtonText(t("chat:proceedAnyways.title"))
							setSecondaryButtonText(t("chat:startNewTask.title"))
							break
						case "followup":
							if (!isPartial) {
								playSound("notification")
							}
							setSendingDisabled(isPartial)
							setClineAsk("followup")
							// setting enable buttons to `false` would trigger a focus grab when
							// the text area is enabled which is undesirable.
							// We have no buttons for this tool, so no problem having them "enabled"
							// to workaround this issue.  See #1358.
							setEnableButtons(true)
							setPrimaryButtonText(undefined)
							setSecondaryButtonText(undefined)
							break
						case "tool":
							if (!isAutoApproved(lastMessage) && !isPartial) {
								playSound("notification")
								showSystemNotification(t("kilocode:notifications.toolRequest")) // kilocode_change
							}
							setSendingDisabled(isPartial)
							setClineAsk("tool")
							setEnableButtons(!isPartial)
							const tool = JSON.parse(lastMessage.text || "{}") as ClineSayTool
							switch (tool.tool) {
								case "editedExistingFile":
								case "appliedDiff":
								case "newFileCreated":
								case "insertContent":
									setPrimaryButtonText(t("chat:save.title"))
									setSecondaryButtonText(t("chat:reject.title"))
									break
								case "finishTask":
									setPrimaryButtonText(t("chat:completeSubtaskAndReturn"))
									setSecondaryButtonText(undefined)
									break
								case "readFile":
									if (tool.batchFiles && Array.isArray(tool.batchFiles)) {
										setPrimaryButtonText(t("chat:read-batch.approve.title"))
										setSecondaryButtonText(t("chat:read-batch.deny.title"))
									} else {
										setPrimaryButtonText(t("chat:approve.title"))
										setSecondaryButtonText(t("chat:reject.title"))
									}
									break
								default:
									setPrimaryButtonText(t("chat:approve.title"))
									setSecondaryButtonText(t("chat:reject.title"))
									break
							}
							break
						case "browser_action_launch":
							if (!isAutoApproved(lastMessage) && !isPartial) {
								playSound("notification")
								showSystemNotification(t("kilocode:notifications.browserAction")) // kilocode_change
							}
							setSendingDisabled(isPartial)
							setClineAsk("browser_action_launch")
							setEnableButtons(!isPartial)
							setPrimaryButtonText(t("chat:approve.title"))
							setSecondaryButtonText(t("chat:reject.title"))
							break
						case "command":
							if (!isAutoApproved(lastMessage) && !isPartial) {
								playSound("notification")
								showSystemNotification(t("kilocode:notifications.command")) // kilocode_change
							}
							setSendingDisabled(isPartial)
							setClineAsk("command")
							setEnableButtons(!isPartial)
							setPrimaryButtonText(t("chat:runCommand.title"))
							setSecondaryButtonText(t("chat:reject.title"))
							break
						case "command_output":
							setSendingDisabled(false)
							setClineAsk("command_output")
							setEnableButtons(true)
							setPrimaryButtonText(t("chat:proceedWhileRunning.title"))
							setSecondaryButtonText(t("chat:killCommand.title"))
							break
						case "use_mcp_server":
							if (!isAutoApproved(lastMessage) && !isPartial) {
								playSound("notification")
							}
							setSendingDisabled(isPartial)
							setClineAsk("use_mcp_server")
							setEnableButtons(!isPartial)
							setPrimaryButtonText(t("chat:approve.title"))
							setSecondaryButtonText(t("chat:reject.title"))
							break
						case "completion_result":
							// extension waiting for feedback. but we can just present a new task button
							if (!isPartial) {
								playSound("celebration")
							}
							setSendingDisabled(isPartial)
							setClineAsk("completion_result")
							setEnableButtons(!isPartial)
							setPrimaryButtonText(t("chat:startNewTask.title"))
							setSecondaryButtonText(undefined)
							break
						case "resume_task":
							setSendingDisabled(false)
							setClineAsk("resume_task")
							setEnableButtons(true)
							setPrimaryButtonText(t("chat:resumeTask.title"))
							setSecondaryButtonText(t("chat:terminate.title"))
							setDidClickCancel(false) // special case where we reset the cancel button state
							break
						case "resume_completed_task":
							setSendingDisabled(false)
							setClineAsk("resume_completed_task")
							setEnableButtons(true)
							setPrimaryButtonText(t("chat:startNewTask.title"))
							setSecondaryButtonText(undefined)
							setDidClickCancel(false)
							break
						// kilocode_change begin
						case "report_bug":
							if (!isPartial) {
								playSound("notification")
							}
							setSendingDisabled(isPartial)
							setClineAsk("report_bug")
							setEnableButtons(!isPartial)
							setPrimaryButtonText(t("chat:reportBug.title"))
							break
						case "condense":
							setSendingDisabled(isPartial)
							setClineAsk("condense")
							setEnableButtons(!isPartial)
							setPrimaryButtonText(t("kilocode:chat.condense.condenseConversation"))
							setSecondaryButtonText(undefined)
							break
						// kilocode_change end
					}
					break
				case "say":
					// Don't want to reset since there could be a "say" after
					// an "ask" while ask is waiting for response.
					switch (lastMessage.say) {
						case "api_req_retry_delayed":
							setSendingDisabled(true)
							break
						case "api_req_started":
							if (secondLastMessage?.ask === "command_output") {
								setSendingDisabled(true)
								setSelectedImages([])
								setClineAsk(undefined)
								setEnableButtons(false)
							}
							break
						case "api_req_finished":
						case "error":
						case "text":
						case "browser_action":
						case "browser_action_result":
						case "command_output":
						case "mcp_server_request_started":
						case "mcp_server_response":
						case "completion_result":
							break
					}
					break
			}
		}
	}, [lastMessage, secondLastMessage])

	useEffect(() => {
		if (messages.length === 0) {
			setSendingDisabled(false)
			setClineAsk(undefined)
			setEnableButtons(false)
			setPrimaryButtonText(undefined)
			setSecondaryButtonText(undefined)
		}
	}, [messages.length])

	useEffect(() => {
		setExpandedRows({})
		everVisibleMessagesTsRef.current.clear() // Clear for new task
		setCurrentFollowUpTs(null) // Clear follow-up answered state for new task

		// Clear any pending auto-approval timeout from previous task
		if (autoApproveTimeoutRef.current) {
			clearTimeout(autoApproveTimeoutRef.current)
			autoApproveTimeoutRef.current = null
		}
		// Reset user response flag for new task
		userRespondedRef.current = false

		// Clear message queue when starting a new task
		setMessageQueue([])
		// Clear retry counts
		retryCountRef.current.clear()
	}, [task?.ts])

	useEffect(() => {
		if (isHidden) {
			everVisibleMessagesTsRef.current.clear()
		}
	}, [isHidden])

	useEffect(() => {
		const cache = everVisibleMessagesTsRef.current
		return () => {
			cache.clear()
		}
	}, [])

	useEffect(() => {
		const prev = prevExpandedRowsRef.current
		let wasAnyRowExpandedByUser = false
		if (prev) {
			// Check if any row transitioned from false/undefined to true
			for (const [tsKey, isExpanded] of Object.entries(expandedRows)) {
				const ts = Number(tsKey)
				if (isExpanded && !(prev[ts] ?? false)) {
					wasAnyRowExpandedByUser = true
					break
				}
			}
		}

		if (wasAnyRowExpandedByUser) {
			disableAutoScrollRef.current = true
		}
		prevExpandedRowsRef.current = expandedRows // Store current state for next comparison
	}, [expandedRows])

	const isStreaming = useMemo(() => {
		// Checking clineAsk isn't enough since messages effect may be called
		// again for a tool for example, set clineAsk to its value, and if the
		// next message is not an ask then it doesn't reset. This is likely due
		// to how much more often we're updating messages as compared to before,
		// and should be resolved with optimizations as it's likely a rendering
		// bug. But as a final guard for now, the cancel button will show if the
		// last message is not an ask.
		const isLastAsk = !!modifiedMessages.at(-1)?.ask

		const isToolCurrentlyAsking =
			isLastAsk && clineAsk !== undefined && enableButtons && primaryButtonText !== undefined

		if (isToolCurrentlyAsking) {
			return false
		}

		const isLastMessagePartial = modifiedMessages.at(-1)?.partial === true

		if (isLastMessagePartial) {
			return true
		} else {
			const lastApiReqStarted = findLast(
				modifiedMessages,
				(message: ClineMessage) => message.say === "api_req_started",
			)

			if (
				lastApiReqStarted &&
				lastApiReqStarted.text !== null &&
				lastApiReqStarted.text !== undefined &&
				lastApiReqStarted.say === "api_req_started"
			) {
				const cost = JSON.parse(lastApiReqStarted.text).cost

				if (cost === undefined) {
					return true // API request has not finished yet.
				}
			}
		}

		return false
	}, [modifiedMessages, clineAsk, enableButtons, primaryButtonText])

	const markFollowUpAsAnswered = useCallback(() => {
		const lastFollowUpMessage = messagesRef.current.findLast((msg: ClineMessage) => msg.ask === "followup")
		if (lastFollowUpMessage) {
			setCurrentFollowUpTs(lastFollowUpMessage.ts)
		}
	}, [])

	const handleChatReset = useCallback(() => {
		// Clear any pending auto-approval timeout
		if (autoApproveTimeoutRef.current) {
			clearTimeout(autoApproveTimeoutRef.current)
			autoApproveTimeoutRef.current = null
		}
		// Reset user response flag for new message
		userRespondedRef.current = false

		// Only reset message-specific state, preserving mode.
		setInputValue("")
		setSendingDisabled(true)
		setSelectedImages([])
		setClineAsk(undefined)
		setEnableButtons(false)
		// Do not reset mode here as it should persist.
		// setPrimaryButtonText(undefined)
		// setSecondaryButtonText(undefined)
		disableAutoScrollRef.current = false
	}, [])

	/**
	 * Handles sending messages to the extension
	 * @param text - The message text to send
	 * @param images - Array of image data URLs to send with the message
	 * @param fromQueue - Internal flag indicating if this message is being sent from the queue (prevents re-queueing)
	 */
	const handleSendMessage = useCallback(
		(text: string, images: string[], fromQueue = false) => {
			try {
				text = text.trim()

				if (text || images.length > 0) {
					if (sendingDisabled && !fromQueue) {
						// Generate a more unique ID using timestamp + random component
						const messageId = `${Date.now()}-${Math.random().toString(36).substr(2, 9)}`
						setMessageQueue((prev: QueuedMessage[]) => [...prev, { id: messageId, text, images }])
						setInputValue("")
						setSelectedImages([])
						return
					}
					// Mark that user has responded - this prevents any pending auto-approvals
					userRespondedRef.current = true

					if (messagesRef.current.length === 0) {
						vscode.postMessage({ type: "newTask", text, images })
					} else if (clineAskRef.current) {
						if (clineAskRef.current === "followup") {
							markFollowUpAsAnswered()
						}

						// Use clineAskRef.current
						switch (
							clineAskRef.current // Use clineAskRef.current
						) {
							case "followup":
							case "tool":
							case "browser_action_launch":
							case "command": // User can provide feedback to a tool or command use.
							case "command_output": // User can send input to command stdin.
							case "use_mcp_server":
							case "completion_result": // If this happens then the user has feedback for the completion result.
							case "resume_task":
							case "resume_completed_task":
							case "mistake_limit_reached":
								vscode.postMessage({
									type: "askResponse",
									askResponse: "messageResponse",
									text,
									images,
								})
								break
							// kilocode_change start
							case "report_bug":
								vscode.postMessage({
									type: "askResponse",
									askResponse: "messageResponse",
									text,
									images,
								})
								break
							case "condense":
								vscode.postMessage({
									type: "askResponse",
									askResponse: "messageResponse",
									text,
									images,
								})
								break
							// kilocode_change end
							// There is no other case that a textfield should be enabled.
						}
					} else {
						// This is a new message in an ongoing task.
						vscode.postMessage({ type: "askResponse", askResponse: "messageResponse", text, images })
					}

					handleChatReset()
				}
			} catch (error) {
				console.error("Error in handleSendMessage:", error)
				// If this was a queued message, we should handle it differently
				if (fromQueue) {
					throw error // Re-throw to be caught by the queue processor
				}
				// For direct sends, we could show an error to the user
				// but for now we'll just log it
			}
		},
		[handleChatReset, markFollowUpAsAnswered, sendingDisabled], // messagesRef and clineAskRef are stable
	)

	useEffect(() => {
		// Early return if conditions aren't met
		// Also don't process queue if there's an API error (clineAsk === "api_req_failed")
		if (
			sendingDisabled ||
			messageQueue.length === 0 ||
			isProcessingQueueRef.current ||
			clineAsk !== "completion_result"
		) {
			return
		}

		// Mark as processing immediately to prevent race conditions
		isProcessingQueueRef.current = true

		// Process the first message in the queue
		const [nextMessage, ...remaining] = messageQueue

		// Update queue immediately to prevent duplicate processing
		setMessageQueue(remaining)

		// Process the message
		Promise.resolve()
			.then(() => {
				handleSendMessage(nextMessage.text, nextMessage.images, true)
				// Clear retry count on success
				retryCountRef.current.delete(nextMessage.id)
			})
			.catch((error) => {
				console.error("Failed to send queued message:", error)

				// Get current retry count
				const retryCount = retryCountRef.current.get(nextMessage.id) || 0

				// Only re-add if under retry limit
				if (retryCount < MAX_RETRY_ATTEMPTS) {
					retryCountRef.current.set(nextMessage.id, retryCount + 1)
					// Re-add the message to the end of the queue
					setMessageQueue((current: QueuedMessage[]) => [...current, nextMessage])
				} else {
					console.error(`Message ${nextMessage.id} failed after ${MAX_RETRY_ATTEMPTS} attempts, discarding`)
					retryCountRef.current.delete(nextMessage.id)
				}
			})
			.finally(() => {
				isProcessingQueueRef.current = false
			})

		// Cleanup function to handle component unmount
		return () => {
			isProcessingQueueRef.current = false
		}
	}, [sendingDisabled, messageQueue, handleSendMessage, clineAsk])

	const handleSetChatBoxMessage = useCallback(
		(text: string, images: string[]) => {
			// Avoid nested template literals by breaking down the logic
			let newValue = text

			if (inputValue !== "") {
				newValue = inputValue + " " + text
			}

			setInputValue(newValue)
			setSelectedImages([...selectedImages, ...images])
		},
		[inputValue, selectedImages],
	)

	// Cleanup retry count map on unmount
	useEffect(() => {
		// Store refs in variables to avoid stale closure issues
		const retryCountMap = retryCountRef.current
		const isProcessingRef = isProcessingQueueRef

		return () => {
			retryCountMap.clear()
			isProcessingRef.current = false
		}
	}, [])

	const startNewTask = useCallback(() => vscode.postMessage({ type: "clearTask" }), [])

	// This logic depends on the useEffect[messages] above to set clineAsk,
	// after which buttons are shown and we then send an askResponse to the
	// extension.
	const handlePrimaryButtonClick = useCallback(
		(text?: string, images?: string[]) => {
			// Mark that user has responded
			userRespondedRef.current = true

			const trimmedInput = text?.trim()

			switch (clineAsk) {
				case "api_req_failed":
				case "command":
				case "tool":
				case "browser_action_launch":
				case "use_mcp_server":
				case "resume_task":
				case "mistake_limit_reached":
				case "report_bug":
					// Only send text/images if they exist
					if (trimmedInput || (images && images.length > 0)) {
						vscode.postMessage({
							type: "askResponse",
							askResponse: "yesButtonClicked",
							text: trimmedInput,
							images: images,
						})
						// Clear input state after sending
						setInputValue("")
						setSelectedImages([])
					} else {
						vscode.postMessage({ type: "askResponse", askResponse: "yesButtonClicked" })
					}
					break
				case "completion_result":
				case "resume_completed_task":
					// Waiting for feedback, but we can just present a new task button
					startNewTask()
					break
				case "command_output":
					vscode.postMessage({ type: "terminalOperation", terminalOperation: "continue" })
					break
				// kilocode_change start
				case "condense":
					vscode.postMessage({
						type: "condense",
						text: lastMessage?.text,
					})
					break
				// kilocode_change end
			}

			setSendingDisabled(true)
			setClineAsk(undefined)
			setEnableButtons(false)
		},
		[clineAsk, startNewTask, lastMessage?.text], // kilocode_change: add lastMessage?.text
	)

	const handleSecondaryButtonClick = useCallback(
		(text?: string, images?: string[]) => {
			// Mark that user has responded
			userRespondedRef.current = true

			const trimmedInput = text?.trim()

			if (isStreaming) {
				vscode.postMessage({ type: "cancelTask" })
				setDidClickCancel(true)
				return
			}

			switch (clineAsk) {
				case "api_req_failed":
				case "mistake_limit_reached":
				case "resume_task":
					startNewTask()
					break
				case "command":
				case "tool":
				case "browser_action_launch":
				case "use_mcp_server":
					// Only send text/images if they exist
					if (trimmedInput || (images && images.length > 0)) {
						vscode.postMessage({
							type: "askResponse",
							askResponse: "noButtonClicked",
							text: trimmedInput,
							images: images,
						})
						// Clear input state after sending
						setInputValue("")
						setSelectedImages([])
					} else {
						// Responds to the API with a "This operation failed" and lets it try again
						vscode.postMessage({ type: "askResponse", askResponse: "noButtonClicked" })
					}
					break
				case "command_output":
					vscode.postMessage({ type: "terminalOperation", terminalOperation: "abort" })
					break
			}
			setSendingDisabled(true)
			setClineAsk(undefined)
			setEnableButtons(false)
		},
		[clineAsk, startNewTask, isStreaming],
	)

	const { info: model } = useSelectedModel(apiConfiguration)

	const selectImages = useCallback(() => vscode.postMessage({ type: "selectImages" }), [])

	const shouldDisableImages = !model?.supportsImages || selectedImages.length >= MAX_IMAGES_PER_MESSAGE

	const handleMessage = useCallback(
		(e: MessageEvent) => {
			const message: ExtensionMessage = e.data

			switch (message.type) {
				case "action":
					switch (message.action!) {
						case "didBecomeVisible":
							if (!isHidden && !sendingDisabled && !enableButtons) {
								textAreaRef.current?.focus()
							}
							break
						case "focusInput":
							textAreaRef.current?.focus()
							break
					}
					break
				case "selectedImages":
					// Only handle selectedImages if it's not for editing context
					// When context is "edit", ChatRow will handle the images
					if (message.context !== "edit") {
						setSelectedImages((prevImages: string[]) =>
							appendImages(prevImages, message.images, MAX_IMAGES_PER_MESSAGE),
						)
					}
					break
				case "invoke":
					switch (message.invoke!) {
						case "newChat":
							handleChatReset()
							break
						case "sendMessage":
							handleSendMessage(message.text ?? "", message.images ?? [])
							break
						case "setChatBoxMessage":
							handleSetChatBoxMessage(message.text ?? "", message.images ?? [])
							break
						case "primaryButtonClick":
							handlePrimaryButtonClick(message.text ?? "", message.images ?? [])
							break
						case "secondaryButtonClick":
							handleSecondaryButtonClick(message.text ?? "", message.images ?? [])
							break
					}
					break
				case "condenseTaskContextResponse":
					if (message.text && message.text === currentTaskItem?.id) {
						if (isCondensing && sendingDisabled) {
							setSendingDisabled(false)
						}
						setIsCondensing(false)
					}
					break
			}
			// textAreaRef.current is not explicitly required here since React
			// guarantees that ref will be stable across re-renders, and we're
			// not using its value but its reference.
		},
		[
			isCondensing,
			isHidden,
			sendingDisabled,
			enableButtons,
			currentTaskItem,
			handleChatReset,
			handleSendMessage,
			handleSetChatBoxMessage,
			handlePrimaryButtonClick,
			handleSecondaryButtonClick,
		],
	)

	useEvent("message", handleMessage)

	// NOTE: the VSCode window needs to be focused for this to work.
	useMount(() => textAreaRef.current?.focus())

	const visibleMessages = useMemo(() => {
		const currentMessageCount = modifiedMessages.length
		const startIndex = Math.max(0, currentMessageCount - 500)
		const recentMessages = modifiedMessages.slice(startIndex)

		const newVisibleMessages = recentMessages.filter((message: ClineMessage) => {
			if (everVisibleMessagesTsRef.current.has(message.ts)) {
				const alwaysHiddenOnceProcessedAsk: ClineAsk[] = [
					"api_req_failed",
					"resume_task",
					"resume_completed_task",
				]
				const alwaysHiddenOnceProcessedSay = [
					"api_req_finished",
					"api_req_retried",
					"api_req_deleted",
					"mcp_server_request_started",
				]
				if (message.ask && alwaysHiddenOnceProcessedAsk.includes(message.ask)) return false
				if (message.say && alwaysHiddenOnceProcessedSay.includes(message.say)) return false
				if (message.say === "text" && (message.text ?? "") === "" && (message.images?.length ?? 0) === 0) {
					return false
				}
				return true
			}

			switch (message.ask) {
				case "completion_result":
					if (message.text === "") return false
					break
				case "api_req_failed":
				case "resume_task":
				case "resume_completed_task":
					return false
			}
			switch (message.say) {
				case "api_req_finished":
				case "api_req_retried":
				case "api_req_deleted":
					return false
				case "api_req_retry_delayed":
					const last1 = modifiedMessages.at(-1)
					const last2 = modifiedMessages.at(-2)
					if (last1?.ask === "resume_task" && last2 === message) {
						return true
					} else if (message !== last1) {
						return false
					}
					break
				case "text":
					if ((message.text ?? "") === "" && (message.images?.length ?? 0) === 0) return false
					break
				case "mcp_server_request_started":
					return false
			}
			return true
		})

		const viewportStart = Math.max(0, newVisibleMessages.length - 100)
		newVisibleMessages
			.slice(viewportStart)
			.forEach((msg: ClineMessage) => everVisibleMessagesTsRef.current.set(msg.ts, true))

		return newVisibleMessages
	}, [modifiedMessages])

	useEffect(() => {
		const cleanupInterval = setInterval(() => {
			const cache = everVisibleMessagesTsRef.current
			const currentMessageIds = new Set(modifiedMessages.map((m: ClineMessage) => m.ts))
			const viewportMessages = visibleMessages.slice(Math.max(0, visibleMessages.length - 100))
			const viewportMessageIds = new Set(viewportMessages.map((m: ClineMessage) => m.ts))

			cache.forEach((_value: boolean, key: number) => {
				if (!currentMessageIds.has(key) && !viewportMessageIds.has(key)) {
					cache.delete(key)
				}
			})
		}, 60000)

		return () => clearInterval(cleanupInterval)
	}, [modifiedMessages, visibleMessages])

	useDebounceEffect(
		() => {
			if (!isHidden && !sendingDisabled && !enableButtons) {
				textAreaRef.current?.focus()
			}
		},
		50,
		[isHidden, sendingDisabled, enableButtons],
	)

	const isReadOnlyToolAction = useCallback((message: ClineMessage | undefined) => {
		if (message?.type === "ask") {
			if (!message.text) {
				return true
			}

			const tool = JSON.parse(message.text)

			return [
				"readFile",
				"listFiles",
				"listFilesTopLevel",
				"listFilesRecursive",
				"listCodeDefinitionNames",
				"searchFiles",
				"codebaseSearch",
			].includes(tool.tool)
		}

		return false
	}, [])

	const isWriteToolAction = useCallback((message: ClineMessage | undefined) => {
		if (message?.type === "ask") {
			if (!message.text) {
				return true
			}

			const tool = JSON.parse(message.text)

			return [
				"editedExistingFile",
				"appliedDiff",
				"newFileCreated",
				"searchAndReplace",
				"insertContent",
			].includes(tool.tool)
		}

		return false
	}, [])

	const isMcpToolAlwaysAllowed = useCallback(
		(message: ClineMessage | undefined) => {
			if (message?.type === "ask" && message.ask === "use_mcp_server") {
				if (!message.text) {
					return true
				}

				const mcpServerUse = JSON.parse(message.text) as { type: string; serverName: string; toolName: string }

				if (mcpServerUse.type === "use_mcp_tool") {
					const server = mcpServers?.find((s: McpServer) => s.name === mcpServerUse.serverName)
					const tool = server?.tools?.find((t: McpTool) => t.name === mcpServerUse.toolName)
					return tool?.alwaysAllow || false
				}
			}

			return false
		},
		[mcpServers],
	)

	// Get the command decision using unified validation logic
	const getCommandDecisionForMessage = useCallback(
		(message: ClineMessage | undefined): CommandDecision => {
			if (message?.type !== "ask") return "ask_user"
			return getCommandDecision(message.text || "", allowedCommands || [], deniedCommands || [])
		},
		[allowedCommands, deniedCommands],
	)

	// Check if a command message should be auto-approved.
	const isAllowedCommand = useCallback(
		(message: ClineMessage | undefined): boolean => {
			// kilocode_change start wrap in try/catch
			if (message?.type !== "ask") return false
			try {
				return getCommandDecisionForMessage(message) === "auto_approve"
			} catch (e) {
				// shell-quote sometimes throws a "Bad substitution" error
				console.error("Cannot validate command, auto-approve denied.", e)
				return false
			}
			// kilocode_change end
		},
		[getCommandDecisionForMessage],
	)

	// Check if a command message should be auto-denied.
	const isDeniedCommand = useCallback(
		(message: ClineMessage | undefined): boolean => {
			return getCommandDecisionForMessage(message) === "auto_deny"
		},
		[getCommandDecisionForMessage],
	)

	// Helper function to get the denied prefix for a command
	const getDeniedPrefix = useCallback(
		(command: string): string | null => {
			if (!command || !deniedCommands?.length) return null

			// Parse the command into sub-commands and check each one
			const subCommands = parseCommand(command)
			for (const cmd of subCommands) {
				const deniedMatch = findLongestPrefixMatch(cmd, deniedCommands)
				if (deniedMatch) {
					return deniedMatch
				}
			}
			return null
		},
		[deniedCommands],
	)

	// Create toggles object for useAutoApprovalState hook
	const autoApprovalToggles = useAutoApprovalToggles()

	const { hasEnabledOptions } = useAutoApprovalState(autoApprovalToggles, autoApprovalEnabled)

	const isAutoApproved = useCallback(
		(message: ClineMessage | undefined) => {
			// First check if auto-approval is enabled AND we have at least one permission
			if (!autoApprovalEnabled || !message || message.type !== "ask") {
				return false
			}

			// Use the hook's result instead of duplicating the logic
			if (!hasEnabledOptions) {
				return false
			}

			if (message.ask === "followup") {
				return alwaysAllowFollowupQuestions
			}

			if (message.ask === "browser_action_launch") {
				return alwaysAllowBrowser
			}

			if (message.ask === "use_mcp_server") {
				return alwaysAllowMcp && isMcpToolAlwaysAllowed(message)
			}

			if (message.ask === "command") {
				return alwaysAllowExecute && isAllowedCommand(message)
			}

			// For read/write operations, check if it's outside workspace and if
			// we have permission for that.
			if (message.ask === "tool") {
				let tool: any = {}

				try {
					tool = JSON.parse(message.text || "{}")
				} catch (error) {
					console.error("Failed to parse tool:", error)
				}

				if (!tool) {
					return false
				}

				if (tool?.tool === "updateTodoList") {
					return alwaysAllowUpdateTodoList
				}

				if (tool?.tool === "fetchInstructions") {
					if (tool.content === "create_mode") {
						return alwaysAllowModeSwitch
					}

					if (tool.content === "create_mcp_server") {
						return alwaysAllowMcp
					}
				}

				if (tool?.tool === "switchMode") {
					return alwaysAllowModeSwitch
				}

				if (["newTask", "finishTask"].includes(tool?.tool)) {
					return alwaysAllowSubtasks
				}

				const isOutsideWorkspace = !!tool.isOutsideWorkspace
				const isProtected = message.isProtected

				if (isReadOnlyToolAction(message)) {
					return alwaysAllowReadOnly && (!isOutsideWorkspace || alwaysAllowReadOnlyOutsideWorkspace)
				}

				if (isWriteToolAction(message)) {
					return (
						alwaysAllowWrite &&
						(!isOutsideWorkspace || alwaysAllowWriteOutsideWorkspace) &&
						(!isProtected || alwaysAllowWriteProtected)
					)
				}
			}

			return false
		},
		[
			autoApprovalEnabled,
			hasEnabledOptions,
			alwaysAllowBrowser,
			alwaysAllowReadOnly,
			alwaysAllowReadOnlyOutsideWorkspace,
			isReadOnlyToolAction,
			alwaysAllowWrite,
			alwaysAllowWriteOutsideWorkspace,
			alwaysAllowWriteProtected,
			isWriteToolAction,
			alwaysAllowExecute,
			isAllowedCommand,
			alwaysAllowMcp,
			isMcpToolAlwaysAllowed,
			alwaysAllowModeSwitch,
			alwaysAllowFollowupQuestions,
			alwaysAllowSubtasks,
			alwaysAllowUpdateTodoList,
		],
	)

	useEffect(() => {
		// This ensures the first message is not read, future user messages are
		// labeled as `user_feedback`.
		if (lastMessage && messages.length > 1) {
			if (
				lastMessage.text && // has text
				(lastMessage.say === "text" || lastMessage.say === "completion_result") && // is a text message
				!lastMessage.partial && // not a partial message
				!lastMessage.text.startsWith("{") // not a json object
			) {
				let text = lastMessage?.text || ""
				const mermaidRegex = /```mermaid[\s\S]*?```/g
				// remove mermaid diagrams from text
				text = text.replace(mermaidRegex, "")
				// remove markdown from text
				text = removeMd(text)

				// ensure message is not a duplicate of last read message
				if (text !== lastTtsRef.current) {
					try {
						playTts(text)
						lastTtsRef.current = text
					} catch (error) {
						console.error("Failed to execute text-to-speech:", error)
					}
				}
			}
		}

		// Update previous value.
		setWasStreaming(isStreaming)
	}, [isStreaming, lastMessage, wasStreaming, isAutoApproved, messages.length])

	const isBrowserSessionMessage = (message: ClineMessage): boolean => {
		// Which of visible messages are browser session messages, see above.
		if (message.type === "ask") {
			return ["browser_action_launch"].includes(message.ask!)
		}

		if (message.type === "say") {
			return ["api_req_started", "text", "browser_action", "browser_action_result"].includes(message.say!)
		}

		return false
	}

	const groupedMessages = useMemo(() => {
		const result: (ClineMessage | ClineMessage[])[] = []
		let currentGroup: ClineMessage[] = []
		let isInBrowserSession = false

		const endBrowserSession = () => {
			if (currentGroup.length > 0) {
				result.push([...currentGroup])
				currentGroup = []
				isInBrowserSession = false
			}
		}

<<<<<<< HEAD
		visibleMessages.forEach((message) => {
			// kilocode_change start: upstream pr https://github.com/RooCodeInc/Roo-Code/pull/5452
			// Special handling for browser_action_result - ensure it's always in a browser session
			if (message.say === "browser_action_result" && !isInBrowserSession) {
				isInBrowserSession = true
				currentGroup = []
			}

			// Special handling for browser_action - ensure it's always in a browser session
			if (message.say === "browser_action" && !isInBrowserSession) {
				isInBrowserSession = true
				currentGroup = []
			}
			// kilocode_change end

=======
		visibleMessages.forEach((message: ClineMessage) => {
>>>>>>> c45896ab
			if (message.ask === "browser_action_launch") {
				// Complete existing browser session if any.
				endBrowserSession()
				// Start new.
				isInBrowserSession = true
				currentGroup.push(message)
			} else if (isInBrowserSession) {
				// End session if `api_req_started` is cancelled.

				if (message.say === "api_req_started") {
					// Get last `api_req_started` in currentGroup to check if
					// it's cancelled. If it is then this api req is not part
					// of the current browser session.
					const lastApiReqStarted = [...currentGroup].reverse().find((m) => m.say === "api_req_started")

					if (lastApiReqStarted?.text !== null && lastApiReqStarted?.text !== undefined) {
						const info = JSON.parse(lastApiReqStarted.text)
						const isCancelled = info.cancelReason !== null && info.cancelReason !== undefined

						if (isCancelled) {
							endBrowserSession()
							result.push(message)
							return
						}
					}
				}

				if (isBrowserSessionMessage(message)) {
					currentGroup.push(message)

					// kilocode_change start: upstream pr https://github.com/RooCodeInc/Roo-Code/pull/5452
					if (message.say === "browser_action_result") {
						// Check if the previous browser_action was a close action
						const lastBrowserAction = [...currentGroup].reverse().find((m) => m.say === "browser_action")
						if (lastBrowserAction) {
							const browserAction = JSON.parse(lastBrowserAction.text || "{}") as ClineSayBrowserAction
							if (browserAction.action === "close") {
								endBrowserSession()
							}
						}
					}
					// kilocode_change end
				} else {
					// complete existing browser session if any
					endBrowserSession()
					result.push(message)
				}
			} else {
				result.push(message)
			}
		})

		// Handle case where browser session is the last group
		if (currentGroup.length > 0) {
			result.push([...currentGroup])
		}

		if (isCondensing) {
			// Show indicator after clicking condense button
			result.push({
				type: "say",
				say: "condense_context",
				ts: Date.now(),
				partial: true,
			})
		}

		return result
	}, [isCondensing, visibleMessages])

	// scrolling

	const scrollToBottomSmooth = useMemo(
		() =>
			debounce(() => virtuosoRef.current?.scrollTo({ top: Number.MAX_SAFE_INTEGER, behavior: "smooth" }), 10, {
				immediate: true,
			}),
		[],
	)

	useEffect(() => {
		return () => {
			if (scrollToBottomSmooth && typeof (scrollToBottomSmooth as any).cancel === "function") {
				;(scrollToBottomSmooth as any).cancel()
			}
		}
	}, [scrollToBottomSmooth])

	const scrollToBottomAuto = useCallback(() => {
		virtuosoRef.current?.scrollTo({
			top: Number.MAX_SAFE_INTEGER,
			behavior: "auto", // Instant causes crash.
		})
	}, [])

	// kilocode_change start
	// Animated "blink" to highlight a specific message. Used by the TaskTimeline
	const highlightClearTimerRef = useRef<NodeJS.Timeout | undefined>()
	const [highlightedMessageIndex, setHighlightedMessageIndex] = useState<number | null>(null)
	const handleMessageClick = useCallback((index: number) => {
		setHighlightedMessageIndex(index)
		virtuosoRef.current?.scrollToIndex({ index, align: "end", behavior: "smooth" })

		// Clear the highlight after a delay
		clearTimeout(highlightClearTimerRef.current)
		highlightClearTimerRef.current = setTimeout(() => setHighlightedMessageIndex(null), 1000)
	}, [])
	// kilocode_change end

	const handleSetExpandedRow = useCallback(
		(ts: number, expand?: boolean) => {
			setExpandedRows((prev: Record<number, boolean>) => ({
				...prev,
				[ts]: expand === undefined ? !prev[ts] : expand,
			}))
		},
		[setExpandedRows], // setExpandedRows is stable
	)

	// Scroll when user toggles certain rows.
	const toggleRowExpansion = useCallback(
		(ts: number) => {
			handleSetExpandedRow(ts)
			// The logic to set disableAutoScrollRef.current = true on expansion
			// is now handled by the useEffect hook that observes expandedRows.
		},
		[handleSetExpandedRow],
	)

	const handleRowHeightChange = useCallback(
		(isTaller: boolean) => {
			if (!disableAutoScrollRef.current) {
				if (isTaller) {
					scrollToBottomSmooth()
				} else {
					setTimeout(() => scrollToBottomAuto(), 0)
				}
			}
		},
		[scrollToBottomSmooth, scrollToBottomAuto],
	)

	useEffect(() => {
		let timer: ReturnType<typeof setTimeout> | undefined
		if (!disableAutoScrollRef.current) {
			timer = setTimeout(() => scrollToBottomSmooth(), 50)
		}
		return () => {
			if (timer) {
				clearTimeout(timer)
			}
		}
	}, [groupedMessages.length, scrollToBottomSmooth])

	const handleWheel = useCallback((event: Event) => {
		const wheelEvent = event as WheelEvent

		if (wheelEvent.deltaY && wheelEvent.deltaY < 0) {
			if (scrollContainerRef.current?.contains(wheelEvent.target as Node)) {
				// User scrolled up
				disableAutoScrollRef.current = true
			}
		}
	}, [])

	useEvent("wheel", handleWheel, window, { passive: true }) // passive improves scrolling performance

	// Effect to handle showing the checkpoint warning after a delay
	useEffect(() => {
		// Only show the warning when there's a task but no visible messages yet
		if (task && modifiedMessages.length === 0 && !isStreaming && !isHidden) {
			const timer = setTimeout(() => {
				setShowCheckpointWarning(true)
			}, 5000) // 5 seconds

			return () => clearTimeout(timer)
		} else {
			setShowCheckpointWarning(false)
		}
	}, [task, modifiedMessages.length, isStreaming, isHidden])

	// Effect to hide the checkpoint warning when messages appear
	useEffect(() => {
		if (modifiedMessages.length > 0 || isStreaming || isHidden) {
			setShowCheckpointWarning(false)
		}
	}, [modifiedMessages.length, isStreaming, isHidden])

	const placeholderText = task ? t("chat:typeMessage") : t("chat:typeTask")

	// Function to switch to a specific mode
	const switchToMode = useCallback(
		(modeSlug: string): void => {
			// Update local state and notify extension to sync mode change
			setMode(modeSlug)

			// Send the mode switch message
			vscode.postMessage({
				type: "mode",
				text: modeSlug,
			})
		},
		[setMode],
	)

	const handleSuggestionClickInRow = useCallback(
		(suggestion: SuggestionItem, event?: React.MouseEvent) => {
			// Mark that user has responded if this is a manual click (not auto-approval)
			if (event) {
				userRespondedRef.current = true
			}

			// Mark the current follow-up question as answered when a suggestion is clicked
			if (clineAsk === "followup" && !event?.shiftKey) {
				markFollowUpAsAnswered()
			}

			// Check if we need to switch modes
			if (suggestion.mode) {
				// Only switch modes if it's a manual click (event exists) or auto-approval is allowed
				const isManualClick = !!event
				if (isManualClick || alwaysAllowModeSwitch) {
					// Switch mode without waiting
					switchToMode(suggestion.mode)
				}
			}

			if (event?.shiftKey) {
				// Always append to existing text, don't overwrite
				setInputValue((currentValue: string) => {
					return currentValue !== "" ? `${currentValue} \n${suggestion.answer}` : suggestion.answer
				})
			} else {
				handleSendMessage(suggestion.answer, [])
			}
		},
		[handleSendMessage, setInputValue, switchToMode, alwaysAllowModeSwitch, clineAsk, markFollowUpAsAnswered],
	)

	const handleBatchFileResponse = useCallback((response: { [key: string]: boolean }) => {
		// Handle batch file response, e.g., for file uploads
		vscode.postMessage({ type: "askResponse", askResponse: "objectResponse", text: JSON.stringify(response) })
	}, [])

	// Handler for when FollowUpSuggest component unmounts
	const handleFollowUpUnmount = useCallback(() => {
		// Mark that user has responded
		userRespondedRef.current = true
	}, [])

	const itemContent = useCallback(
		(index: number, messageOrGroup: ClineMessage | ClineMessage[]) => {
			// browser session group
			if (Array.isArray(messageOrGroup)) {
				return (
					<BrowserSessionRow
						messages={messageOrGroup}
						isLast={index === groupedMessages.length - 1}
						lastModifiedMessage={modifiedMessages.at(-1)}
						onHeightChange={handleRowHeightChange}
						isStreaming={isStreaming}
						isExpanded={(messageTs: number) => expandedRows[messageTs] ?? false}
						onToggleExpand={(messageTs: number) => {
							setExpandedRows((prev: Record<number, boolean>) => ({
								...prev,
								[messageTs]: !prev[messageTs],
							}))
						}}
					/>
				)
			}

			// regular message
			return (
				<ChatRow
					key={messageOrGroup.ts}
					message={messageOrGroup}
					isExpanded={expandedRows[messageOrGroup.ts] || false}
					onToggleExpand={toggleRowExpansion} // This was already stabilized
					lastModifiedMessage={modifiedMessages.at(-1)} // Original direct access
					isLast={index === groupedMessages.length - 1} // Original direct access
					onHeightChange={handleRowHeightChange}
					isStreaming={isStreaming}
					onSuggestionClick={handleSuggestionClickInRow} // This was already stabilized
					onBatchFileResponse={handleBatchFileResponse}
					highlighted={highlightedMessageIndex === index} // kilocode_change: add highlight prop
					onFollowUpUnmount={handleFollowUpUnmount}
					isFollowUpAnswered={messageOrGroup.ts === currentFollowUpTs}
					editable={
						messageOrGroup.type === "ask" &&
						messageOrGroup.ask === "tool" &&
						(() => {
							let tool: any = {}
							try {
								tool = JSON.parse(messageOrGroup.text || "{}")
							} catch (_) {
								if (messageOrGroup.text?.includes("updateTodoList")) {
									tool = { tool: "updateTodoList" }
								}
							}
							if (tool.tool === "updateTodoList" && alwaysAllowUpdateTodoList) {
								return false
							}
							return tool.tool === "updateTodoList" && enableButtons && !!primaryButtonText
						})()
					}
				/>
			)
		},
		[
			expandedRows,
			toggleRowExpansion,
			modifiedMessages,
			groupedMessages.length,
			handleRowHeightChange,
			isStreaming,
			handleSuggestionClickInRow,
			handleBatchFileResponse,
			highlightedMessageIndex, // kilocode_change: add highlightedMessageIndex
			handleFollowUpUnmount,
			currentFollowUpTs,
			alwaysAllowUpdateTodoList,
			enableButtons,
			primaryButtonText,
		],
	)

	useEffect(() => {
		if (autoApproveTimeoutRef.current) {
			clearTimeout(autoApproveTimeoutRef.current)
			autoApproveTimeoutRef.current = null
		}

		if (!clineAsk || !enableButtons) {
			return
		}

		// Exit early if user has already responded
		if (userRespondedRef.current) {
			return
		}

		const autoApproveOrReject = async () => {
			// Check for auto-reject first (commands that should be denied)
			if (lastMessage?.ask === "command" && isDeniedCommand(lastMessage)) {
				// Get the denied prefix for the localized message
				const deniedPrefix = getDeniedPrefix(lastMessage.text || "")
				if (deniedPrefix) {
					// Create the localized auto-deny message and send it with the rejection
					const autoDenyMessage = tSettings("autoApprove.execute.autoDenied", { prefix: deniedPrefix })

					vscode.postMessage({
						type: "askResponse",
						askResponse: "noButtonClicked",
						text: autoDenyMessage,
					})
				} else {
					// Auto-reject denied commands immediately if no prefix found
					vscode.postMessage({ type: "askResponse", askResponse: "noButtonClicked" })
				}

				setSendingDisabled(true)
				setClineAsk(undefined)
				setEnableButtons(false)
				return
			}

			// Then check for auto-approve
			if (lastMessage?.ask && isAutoApproved(lastMessage)) {
				// Special handling for follow-up questions
				if (lastMessage.ask === "followup") {
					// Handle invalid JSON
					let followUpData: FollowUpData = {}
					try {
						followUpData = JSON.parse(lastMessage.text || "{}") as FollowUpData
					} catch (error) {
						console.error("Failed to parse follow-up data:", error)
						return
					}

					if (followUpData && followUpData.suggest && followUpData.suggest.length > 0) {
						// Wait for the configured timeout before auto-selecting the first suggestion
						await new Promise<void>((resolve) => {
							autoApproveTimeoutRef.current = setTimeout(() => {
								autoApproveTimeoutRef.current = null
								resolve()
							}, followupAutoApproveTimeoutMs)
						})

						// Check if user responded manually
						if (userRespondedRef.current) {
							return
						}

						// Get the first suggestion
						const firstSuggestion = followUpData.suggest[0]

						// Handle the suggestion click
						handleSuggestionClickInRow(firstSuggestion)
						return
					}
				} else if (lastMessage.ask === "tool" && isWriteToolAction(lastMessage)) {
					await new Promise<void>((resolve) => {
						autoApproveTimeoutRef.current = setTimeout(() => {
							autoApproveTimeoutRef.current = null
							resolve()
						}, writeDelayMs)
					})
				}

				vscode.postMessage({ type: "askResponse", askResponse: "yesButtonClicked" })

				setSendingDisabled(true)
				setClineAsk(undefined)
				setEnableButtons(false)
			}
		}
		autoApproveOrReject()

		return () => {
			if (autoApproveTimeoutRef.current) {
				clearTimeout(autoApproveTimeoutRef.current)
				autoApproveTimeoutRef.current = null
			}
		}
	}, [
		clineAsk,
		enableButtons,
		handlePrimaryButtonClick,
		alwaysAllowBrowser,
		alwaysAllowReadOnly,
		alwaysAllowReadOnlyOutsideWorkspace,
		alwaysAllowWrite,
		alwaysAllowWriteOutsideWorkspace,
		alwaysAllowExecute,
		followupAutoApproveTimeoutMs,
		alwaysAllowMcp,
		messages,
		allowedCommands,
		deniedCommands,
		mcpServers,
		isAutoApproved,
		lastMessage,
		writeDelayMs,
		isWriteToolAction,
		alwaysAllowFollowupQuestions,
		handleSuggestionClickInRow,
		isAllowedCommand,
		isDeniedCommand,
		getDeniedPrefix,
		tSettings,
	])

	// Function to handle mode switching
	const switchToNextMode = useCallback(() => {
		const allModes = getAllModes(customModes)
		const currentModeIndex = allModes.findIndex((m) => m.slug === mode)
		const nextModeIndex = (currentModeIndex + 1) % allModes.length
		// Update local state and notify extension to sync mode change
		switchToMode(allModes[nextModeIndex].slug)
	}, [mode, customModes, switchToMode])

	// Function to handle switching to previous mode
	const switchToPreviousMode = useCallback(() => {
		const allModes = getAllModes(customModes)
		const currentModeIndex = allModes.findIndex((m) => m.slug === mode)
		const previousModeIndex = (currentModeIndex - 1 + allModes.length) % allModes.length
		// Update local state and notify extension to sync mode change
		switchToMode(allModes[previousModeIndex].slug)
	}, [mode, customModes, switchToMode])

	// Add keyboard event handler
	const handleKeyDown = useCallback(
		(event: KeyboardEvent) => {
			// Check for Command/Ctrl + Period (with or without Shift)
			// Using event.key to respect keyboard layouts (e.g., Dvorak)
			if ((event.metaKey || event.ctrlKey) && event.key === ".") {
				event.preventDefault() // Prevent default browser behavior

				if (event.shiftKey) {
					// Shift + Period = Previous mode
					switchToPreviousMode()
				} else {
					// Just Period = Next mode
					switchToNextMode()
				}
			}
		},
		[switchToNextMode, switchToPreviousMode],
	)

	// Add event listener
	useEffect(() => {
		window.addEventListener("keydown", handleKeyDown)
		return () => {
			window.removeEventListener("keydown", handleKeyDown)
		}
	}, [handleKeyDown])

	useImperativeHandle(ref, () => ({
		acceptInput: () => {
			if (enableButtons && primaryButtonText) {
				handlePrimaryButtonClick(inputValue, selectedImages)
			} else if (!sendingDisabled && !isProfileDisabled && (inputValue.trim() || selectedImages.length > 0)) {
				handleSendMessage(inputValue, selectedImages)
			}
		},
		// kilocode_change start
		focusInput: () => {
			if (textAreaRef.current) {
				textAreaRef.current.focus()
			}
		},
		// kilocode_change end
	}))

	const handleCondenseContext = (taskId: string) => {
		if (isCondensing || sendingDisabled) {
			return
		}
		setIsCondensing(true)
		setSendingDisabled(true)
		vscode.postMessage({ type: "condenseTaskContextRequest", text: taskId })
	}

	const areButtonsVisible = showScrollToBottom || primaryButtonText || secondaryButtonText || isStreaming

	return (
		<div
			data-testid="chat-view"
			className={isHidden ? "hidden" : "fixed top-0 left-0 right-0 bottom-0 flex flex-col overflow-hidden"}>
			{(showAnnouncement || showAnnouncementModal) && (
				<Announcement
					hideAnnouncement={() => {
						if (showAnnouncementModal) {
							setShowAnnouncementModal(false)
						}
						if (showAnnouncement) {
							hideAnnouncement()
						}
					}}
				/>
			)}
			{task ? (
				<>
					<TaskHeader
						task={task}
						tokensIn={apiMetrics.totalTokensIn}
						tokensOut={apiMetrics.totalTokensOut}
						cacheWrites={apiMetrics.totalCacheWrites}
						cacheReads={apiMetrics.totalCacheReads}
						totalCost={apiMetrics.totalCost}
						contextTokens={apiMetrics.contextTokens}
						buttonsDisabled={sendingDisabled}
						handleCondenseContext={handleCondenseContext}
<<<<<<< HEAD
						onClose={handleTaskCloseButtonClick}
						// kilocode_change start
						groupedMessages={groupedMessages}
						onMessageClick={handleMessageClick}
						isTaskActive={sendingDisabled}
						// kilocode_change end
=======
>>>>>>> c45896ab
						todos={latestTodos}
					/>

					{hasSystemPromptOverride && (
						<div className="px-3">
							<SystemPromptWarning />
						</div>
					)}

					{showCheckpointWarning && (
						<div className="px-3">
							<CheckpointWarning />
						</div>
					)}
				</>
			) : (
				<div className="flex-1 min-h-0 overflow-y-auto flex flex-col gap-4 relative">
					{/* Moved Task Bar Header Here */}
					{tasks.length !== 0 && (
						<div className="flex text-vscode-descriptionForeground w-full mx-auto px-5 pt-3">
							<div className="flex items-center gap-1 cursor-pointer" onClick={toggleExpanded}>
								{tasks.length < 10 && (
									<span className={`font-medium text-xs `}>{t("history:recentTasks")}</span>
								)}
								<span
									className={`codicon  ${isExpanded ? "codicon-eye" : "codicon-eye-closed"} scale-90`}
								/>
							</div>
						</div>
					)}
					{/* kilocode_change start: changed the classes to support notifications */}
					<div className="w-full h-full flex flex-col gap-4 px-3.5 transition-all duration-300">
						{/* kilocode_change end */}
						{/* Version indicator in top-right corner - only on welcome screen */}
						{/* kilocode_change: do not show */}
						{/* <VersionIndicator
							onClick={() => setShowAnnouncementModal(true)}
							className="absolute top-2 right-3 z-10"
						/>

						<RooHero /> */}
						{telemetrySetting === "unset" && <TelemetryBanner />}
						{/* kilocode_change start: KilocodeNotifications + Layout fixes */}
						{telemetrySetting !== "unset" && <KilocodeNotifications />}
						<div className="flex flex-grow flex-col justify-center gap-4">
							{/* kilocode_change end */}
							<p className="text-vscode-editor-foreground leading-tight font-vscode-font-family text-center text-balance max-w-[380px] mx-auto my-0">
								<Trans
									i18nKey="chat:about"
									components={{
										DocsLink: (
											<a
												href={buildDocLink("", "welcome")}
												target="_blank"
												rel="noopener noreferrer">
												the docs
											</a>
										),
									}}
								/>
							</p>
							{taskHistory.length === 0 && <IdeaSuggestionsBox />} {/* kilocode_change */}
							{/*<div className="mb-2.5">
								{cloudIsAuthenticated || taskHistory.length < 4 ? <RooTips /> : <RooCloudCTA />}
							</div> kilocode_change: do not show */}
							{/* Show the task history preview if expanded and tasks exist */}
							{taskHistory.length > 0 && isExpanded && <HistoryPreview />}
							{/* kilocode_change start: KilocodeNotifications + Layout fixes */}
						</div>
						{/* kilocode_change end */}
					</div>
				</div>
			)}

			{/*
			// Flex layout explanation:
			// 1. Content div above uses flex: "1 1 0" to:
			//    - Grow to fill available space (flex-grow: 1)
			//    - Shrink when AutoApproveMenu needs space (flex-shrink: 1)
			//    - Start from zero size (flex-basis: 0) to ensure proper distribution
			//    minHeight: 0 allows it to shrink below its content height
			//
			// 2. AutoApproveMenu uses flex: "0 1 auto" to:
			//    - Not grow beyond its content (flex-grow: 0)
			//    - Shrink when viewport is small (flex-shrink: 1)
			//    - Use its content size as basis (flex-basis: auto)
			//    This ensures it takes its natural height when there's space
			//    but becomes scrollable when the viewport is too small
			*/}
			{/* kilocode_change: added settings toggle for this */}
			{!task && showAutoApproveMenu && (
				<div className="mb-1 flex-initial min-h-0">
					<AutoApproveMenu />
				</div>
			)}

			{task && (
				<>
					<div className="grow flex" ref={scrollContainerRef}>
						<Virtuoso
							ref={virtuosoRef}
							key={task.ts}
							className="scrollable grow overflow-y-scroll mb-1"
<<<<<<< HEAD
							// increasing top by 3_000 to prevent jumping around when user collapses a row
							increaseViewportBy={{ top: 400, bottom: 400 }} // kilocode_change: use more modest numbers to see if they reduce gray screen incidence
							data={groupedMessages} // messages is the raw format returned by extension, modifiedMessages is the manipulated structure that combines certain messages of related type, and visibleMessages is the filtered structure that removes messages that should not be rendered
=======
							increaseViewportBy={{ top: 3_000, bottom: 1000 }}
							data={groupedMessages}
>>>>>>> c45896ab
							itemContent={itemContent}
							atBottomStateChange={(isAtBottom: boolean) => {
								setIsAtBottom(isAtBottom)
								if (isAtBottom) {
									disableAutoScrollRef.current = false
								}
								setShowScrollToBottom(disableAutoScrollRef.current && !isAtBottom)
							}}
							atBottomThreshold={10}
							initialTopMostItemIndex={groupedMessages.length - 1}
						/>
					</div>
					<div className={`flex-initial min-h-0 ${!areButtonsVisible ? "mb-1" : ""}`}>
						{/* kilocode_change: added settings toggle for this */}
						{showAutoApproveMenu && <AutoApproveMenu />}
					</div>
					{areButtonsVisible && (
						<div
							className={`flex h-9 items-center mb-1 px-[15px] ${
								showScrollToBottom
									? "opacity-100"
									: enableButtons || (isStreaming && !didClickCancel)
										? "opacity-100"
										: "opacity-50"
							}`}>
							{showScrollToBottom ? (
								<StandardTooltip content={t("chat:scrollToBottom")}>
									<VSCodeButton
										appearance="secondary"
										className="flex-[2]"
										onClick={() => {
											scrollToBottomSmooth()
											disableAutoScrollRef.current = false
										}}>
										<span className="codicon codicon-chevron-down"></span>
									</VSCodeButton>
								</StandardTooltip>
							) : (
								<>
									{primaryButtonText && !isStreaming && (
										<StandardTooltip
											content={
												primaryButtonText === t("chat:retry.title")
													? t("chat:retry.tooltip")
													: primaryButtonText === t("chat:save.title")
														? t("chat:save.tooltip")
														: primaryButtonText === t("chat:approve.title")
															? t("chat:approve.tooltip")
															: primaryButtonText === t("chat:runCommand.title")
																? t("chat:runCommand.tooltip")
																: primaryButtonText === t("chat:startNewTask.title")
																	? t("chat:startNewTask.tooltip")
																	: primaryButtonText === t("chat:resumeTask.title")
																		? t("chat:resumeTask.tooltip")
																		: primaryButtonText ===
																			  t("chat:proceedAnyways.title")
																			? t("chat:proceedAnyways.tooltip")
																			: primaryButtonText ===
																				  t("chat:proceedWhileRunning.title")
																				? t("chat:proceedWhileRunning.tooltip")
																				: undefined
											}>
											<VSCodeButton
												appearance="primary"
												disabled={!enableButtons}
												className={secondaryButtonText ? "flex-1 mr-[6px]" : "flex-[2] mr-0"}
												onClick={() => handlePrimaryButtonClick(inputValue, selectedImages)}>
												{primaryButtonText}
											</VSCodeButton>
										</StandardTooltip>
									)}
									{(secondaryButtonText || isStreaming) && (
										<StandardTooltip
											content={
												isStreaming
													? t("chat:cancel.tooltip")
													: secondaryButtonText === t("chat:startNewTask.title")
														? t("chat:startNewTask.tooltip")
														: secondaryButtonText === t("chat:reject.title")
															? t("chat:reject.tooltip")
															: secondaryButtonText === t("chat:terminate.title")
																? t("chat:terminate.tooltip")
																: undefined
											}>
											<VSCodeButton
												appearance="secondary"
												disabled={!enableButtons && !(isStreaming && !didClickCancel)}
												className={isStreaming ? "flex-[2] ml-0" : "flex-1 ml-[6px]"}
												onClick={() => handleSecondaryButtonClick(inputValue, selectedImages)}>
												{isStreaming ? t("chat:cancel.title") : secondaryButtonText}
											</VSCodeButton>
										</StandardTooltip>
									)}
								</>
							)}
						</div>
					)}
				</>
			)}

			<QueuedMessages
				queue={messageQueue}
				onRemove={(index) => setMessageQueue((prev) => prev.filter((_, i) => i !== index))}
				onUpdate={(index, newText) => {
					setMessageQueue((prev) => prev.map((msg, i) => (i === index ? { ...msg, text: newText } : msg)))
				}}
			/>
			<ChatTextArea
				ref={textAreaRef}
				inputValue={inputValue}
				setInputValue={setInputValue}
				sendingDisabled={sendingDisabled || isProfileDisabled}
				selectApiConfigDisabled={sendingDisabled && clineAsk !== "api_req_failed"}
				placeholderText={placeholderText}
				selectedImages={selectedImages}
				setSelectedImages={setSelectedImages}
				onSend={() => handleSendMessage(inputValue, selectedImages)}
				onSelectImages={selectImages}
				shouldDisableImages={shouldDisableImages}
				onHeightChange={() => {
					if (isAtBottom) {
						scrollToBottomAuto()
					}
				}}
				mode={mode}
				setMode={setMode}
				modeShortcutText={modeShortcutText}
			/>
			{/* kilocode_change: added settings toggle the profile and model selection */}
			<BottomControls showApiConfig />
			{/* kilocode_change: end */}

			{/* kilocode_change: disable {isProfileDisabled && (
				<div className="px-3">
					<ProfileViolationWarning />
				</div>
			)} */}

			<div id="roo-portal" />
		</div>
	)
}

const ChatView = forwardRef(ChatViewComponent)

export default ChatView<|MERGE_RESOLUTION|>--- conflicted
+++ resolved
@@ -868,6 +868,8 @@
 		[clineAsk, startNewTask, isStreaming],
 	)
 
+	const handleTaskCloseButtonClick = useCallback(() => startNewTask(), [startNewTask]) // kilocode_change
+
 	const { info: model } = useSelectedModel(apiConfiguration)
 
 	const selectImages = useCallback(() => vscode.postMessage({ type: "selectImages" }), [])
@@ -1328,8 +1330,7 @@
 			}
 		}
 
-<<<<<<< HEAD
-		visibleMessages.forEach((message) => {
+		visibleMessages.forEach((message: ClineMessage) => {
 			// kilocode_change start: upstream pr https://github.com/RooCodeInc/Roo-Code/pull/5452
 			// Special handling for browser_action_result - ensure it's always in a browser session
 			if (message.say === "browser_action_result" && !isInBrowserSession) {
@@ -1344,9 +1345,6 @@
 			}
 			// kilocode_change end
 
-=======
-		visibleMessages.forEach((message: ClineMessage) => {
->>>>>>> c45896ab
 			if (message.ask === "browser_action_launch") {
 				// Complete existing browser session if any.
 				endBrowserSession()
@@ -1902,15 +1900,12 @@
 						contextTokens={apiMetrics.contextTokens}
 						buttonsDisabled={sendingDisabled}
 						handleCondenseContext={handleCondenseContext}
-<<<<<<< HEAD
+						// kilocode_change start
 						onClose={handleTaskCloseButtonClick}
-						// kilocode_change start
 						groupedMessages={groupedMessages}
 						onMessageClick={handleMessageClick}
 						isTaskActive={sendingDisabled}
 						// kilocode_change end
-=======
->>>>>>> c45896ab
 						todos={latestTodos}
 					/>
 
@@ -2014,14 +2009,9 @@
 							ref={virtuosoRef}
 							key={task.ts}
 							className="scrollable grow overflow-y-scroll mb-1"
-<<<<<<< HEAD
 							// increasing top by 3_000 to prevent jumping around when user collapses a row
 							increaseViewportBy={{ top: 400, bottom: 400 }} // kilocode_change: use more modest numbers to see if they reduce gray screen incidence
-							data={groupedMessages} // messages is the raw format returned by extension, modifiedMessages is the manipulated structure that combines certain messages of related type, and visibleMessages is the filtered structure that removes messages that should not be rendered
-=======
-							increaseViewportBy={{ top: 3_000, bottom: 1000 }}
 							data={groupedMessages}
->>>>>>> c45896ab
 							itemContent={itemContent}
 							atBottomStateChange={(isAtBottom: boolean) => {
 								setIsAtBottom(isAtBottom)
