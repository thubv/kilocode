import React, { memo, useMemo, useRef, useState } from "react"
import { useWindowSize } from "react-use"
import prettyBytes from "pretty-bytes"
import { useTranslation } from "react-i18next"

import { vscode } from "@/utils/vscode"
import { formatLargeNumber } from "@/utils/format"
import { calculateTokenDistribution, getMaxTokensForModel } from "@/utils/model-utils"
import { Button } from "@/components/ui"

import { ClineMessage } from "../../../../src/shared/ExtensionMessage"
import { mentionRegexGlobal } from "../../../../src/shared/context-mentions"
import { HistoryItem } from "../../../../src/shared/HistoryItem"

import { useExtensionState } from "../../context/ExtensionStateContext"
import Thumbnails from "../common/Thumbnails"
import { normalizeApiConfiguration } from "../settings/ApiOptions"
import { DeleteTaskDialog } from "../history/DeleteTaskDialog"
import { cn } from "@/lib/utils"
import { VSCodeBadge } from "@vscode/webview-ui-toolkit/react"

interface TaskHeaderProps {
	task: ClineMessage
	tokensIn: number
	tokensOut: number
	doesModelSupportPromptCache: boolean
	cacheWrites?: number
	cacheReads?: number
	totalCost: number
	contextTokens: number
	onClose: () => void
}

const TaskHeader: React.FC<TaskHeaderProps> = ({
	task,
	tokensIn,
	tokensOut,
	doesModelSupportPromptCache,
	cacheWrites,
	cacheReads,
	totalCost,
	contextTokens,
	onClose,
}) => {
	const { t } = useTranslation()
	const { apiConfiguration, currentTaskItem } = useExtensionState()
	const { selectedModelInfo } = useMemo(() => normalizeApiConfiguration(apiConfiguration), [apiConfiguration])
<<<<<<< HEAD
	const [isTaskExpanded, setIsTaskExpanded] = useState(false) // kilocode_change: Do not expand by default
	const [isTextExpanded, setIsTextExpanded] = useState(false)
	const [showSeeMore, setShowSeeMore] = useState(false)
=======
	const [isTaskExpanded, setIsTaskExpanded] = useState(false)

>>>>>>> 7f026f5c
	const textContainerRef = useRef<HTMLDivElement>(null)
	const textRef = useRef<HTMLDivElement>(null)
	const contextWindow = selectedModelInfo?.contextWindow || 1

<<<<<<< HEAD
	/*
	When dealing with event listeners in React components that depend on state
	variables, we face a challenge. We want our listener to always use the most
	up-to-date version of a callback function that relies on current state, but
	we don't want to constantly add and remove event listeners as that function
	updates. This scenario often arises with resize listeners or other window
	events. Simply adding the listener in a useEffect with an empty dependency
	array risks using stale state, while including the callback in the
	dependencies can lead to unnecessary re-registrations of the listener. There
	are react hook libraries that provide a elegant solution to this problem by
	utilizing the useRef hook to maintain a reference to the latest callback
	function without triggering re-renders or effect re-runs. This approach
	ensures that our event listener always has access to the most current state
	while minimizing performance overhead and potential memory leaks from
	multiple listener registrations.

	Sources
	- https://usehooks-ts.com/react-hook/use-event-listener
	- https://streamich.github.io/react-use/?path=/story/sensors-useevent--docs
	- https://github.com/streamich/react-use/blob/master/src/useEvent.ts
	- https://stackoverflow.com/questions/55565444/how-to-register-event-with-useeffect-hooks

	Before:

	const updateMaxHeight = useCallback(() => {
		if (isExpanded && textContainerRef.current) {
			const maxHeight = window.innerHeight * (3 / 5)
			textContainerRef.current.style.maxHeight = `${maxHeight}px`
		}
	}, [isExpanded])

	useEffect(() => {
		updateMaxHeight()
	}, [isExpanded, updateMaxHeight])

	useEffect(() => {
		window.removeEventListener("resize", updateMaxHeight)
		window.addEventListener("resize", updateMaxHeight)
		return () => {
			window.removeEventListener("resize", updateMaxHeight)
		}
	}, [updateMaxHeight])

	After:
	*/

	const { height: windowHeight, width: windowWidth } = useWindowSize()

	useEffect(() => {
		if (isTextExpanded && textContainerRef.current) {
			const maxHeight = windowHeight * (1 / 2)
			textContainerRef.current.style.maxHeight = `${maxHeight}px`
		}
	}, [isTextExpanded, windowHeight])

	useEffect(() => {
		if (textRef.current && textContainerRef.current) {
			let textContainerHeight = textContainerRef.current.clientHeight
			if (!textContainerHeight) {
				textContainerHeight = textContainerRef.current.getBoundingClientRect().height
			}
			const isOverflowing = textRef.current.scrollHeight > textContainerHeight
			// necessary to show see more button again if user resizes window to expand and then back to collapse
			if (!isOverflowing) {
				setIsTextExpanded(false)
			}
			setShowSeeMore(isOverflowing)
		}
	}, [task.text, windowWidth])

	const isCostAvailable = useMemo(() => {
		return totalCost !== null && totalCost !== undefined && totalCost > 0 && !isNaN(totalCost)
	}, [totalCost])
=======
	const { width: windowWidth } = useWindowSize()
>>>>>>> 7f026f5c

	const shouldShowPromptCacheInfo = doesModelSupportPromptCache && apiConfiguration?.apiProvider !== "openrouter"

	return (
		<div className="py-2 px-3">
			<div
				className={cn(
					"rounded-xs p-2.5 flex flex-col gap-1.5 relative z-1 border",
					!!isTaskExpanded
						? "border-vscode-panel-border text-vscode-foreground"
						: "border-vscode-panel-border/80 text-vscode-foreground/80",
				)}>
				<div className="flex justify-between items-center gap-2">
					<div
<<<<<<< HEAD
						data-testid="toggle-task-header"
						style={{
							display: "flex",
							alignItems: "center",
							cursor: "pointer",
							marginLeft: -2,
							userSelect: "none",
							WebkitUserSelect: "none",
							MozUserSelect: "none",
							msUserSelect: "none",
							flexGrow: 1,
							minWidth: 0, // This allows the div to shrink below its content size
						}}
=======
						className="flex items-center cursor-pointer -ml-0.5 select-none grow min-w-0"
>>>>>>> 7f026f5c
						onClick={() => setIsTaskExpanded(!isTaskExpanded)}>
						<div className="flex items-center shrink-0">
							<span className={`codicon codicon-chevron-${isTaskExpanded ? "down" : "right"}`}></span>
						</div>
						<div className="ml-1.5 whitespace-nowrap overflow-hidden text-ellipsis grow min-w-0">
							<span className="font-bold">
								{t("chat:task.title")}
								{!isTaskExpanded && ":"}
							</span>
							{!isTaskExpanded && <span className="ml-1">{highlightMentions(task.text, false)}</span>}
						</div>
					</div>
					<Button
						variant="ghost"
						size="icon"
						onClick={onClose}
						title={t("chat:task.closeAndStart")}
						className="shrink-0 w-5 h-5">
						<span className="codicon codicon-close" />
					</Button>
				</div>
				{/* Collapsed state: Track context and cost if we have any */}
				{!isTaskExpanded && contextWindow > 0 && (
					<div className={`w-full flex flex-row gap-1 h-auto`}>
						<ContextWindowProgress
							contextWindow={contextWindow}
							contextTokens={contextTokens || 0}
							maxTokens={getMaxTokensForModel(selectedModelInfo, apiConfiguration)}
						/>
						{!!totalCost && <VSCodeBadge>${totalCost.toFixed(2)}</VSCodeBadge>}
					</div>
				)}
				{/* Expanded state: Show task text and images */}
				{isTaskExpanded && (
					<>
						<div
							ref={textContainerRef}
							className="-mt-0.5 text-vscode-font-size overflow-y-auto break-words break-anywhere relative">
							<div
								ref={textRef}
								className="overflow-auto max-h-80 whitespace-pre-wrap break-words break-anywhere"
								style={{
									display: "-webkit-box",
									WebkitLineClamp: "unset",
									WebkitBoxOrient: "vertical",
								}}>
								{highlightMentions(task.text, false)}
							</div>
						</div>
						{task.images && task.images.length > 0 && <Thumbnails images={task.images} />}

						<div className="flex flex-col gap-1">
							{isTaskExpanded && contextWindow > 0 && (
								<div
									className={`w-full flex ${windowWidth < 400 ? "flex-col" : "flex-row"} gap-1 h-auto`}>
									<div className="flex items-center gap-1 flex-shrink-0">
										<span className="font-bold" data-testid="context-window-label">
											{t("chat:task.contextWindow")}
										</span>
									</div>
									<ContextWindowProgress
										contextWindow={contextWindow}
										contextTokens={contextTokens || 0}
										maxTokens={getMaxTokensForModel(selectedModelInfo, apiConfiguration)}
									/>
								</div>
							)}
							<div className="flex justify-between items-center h-[20px]">
								<div className="flex items-center gap-1 flex-wrap">
									<span className="font-bold">{t("chat:task.tokens")}</span>
									<span className="flex items-center gap-[3px]">
										<i className="codicon codicon-arrow-up text-xs font-bold -mb-0.5" />
										{formatLargeNumber(tokensIn || 0)}
									</span>
									<span className="flex items-center gap-[3px]">
										<i className="codicon codicon-arrow-down text-xs font-bold -mb-0.5" />
										{formatLargeNumber(tokensOut || 0)}
									</span>
								</div>
								{!totalCost && <TaskActions item={currentTaskItem} />}
							</div>

							{shouldShowPromptCacheInfo && (cacheReads !== undefined || cacheWrites !== undefined) && (
								<div className="flex items-center gap-1 flex-wrap h-[20px]">
									<span className="font-bold">{t("chat:task.cache")}</span>
									<span className="flex items-center gap-1">
										<i className="codicon codicon-database text-xs font-bold" />+
										{formatLargeNumber(cacheWrites || 0)}
									</span>
									<span className="flex items-center gap-1">
										<i className="codicon codicon-arrow-right text-xs font-bold" />
										{formatLargeNumber(cacheReads || 0)}
									</span>
								</div>
							)}

							{!!totalCost && (
								<div className="flex justify-between items-center h-[20px]">
									<div className="flex items-center gap-1">
										<span className="font-bold">{t("chat:task.apiCost")}</span>
										<span>${totalCost?.toFixed(2)}</span>
									</div>
									<TaskActions item={currentTaskItem} />
								</div>
							)}
						</div>
					</>
				)}
			</div>
		</div>
	)
}

export const highlightMentions = (text?: string, withShadow = true) => {
	if (!text) return text
	const parts = text.split(mentionRegexGlobal)
	return parts.map((part, index) => {
		if (index % 2 === 0) {
			// This is regular text
			return part
		} else {
			// This is a mention
			return (
				<span
					key={index}
					className={`${withShadow ? "mention-context-highlight-with-shadow" : "mention-context-highlight"} cursor-pointer`}
					onClick={() => vscode.postMessage({ type: "openMention", text: part })}>
					@{part}
				</span>
			)
		}
	})
}

const TaskActions = ({ item }: { item: HistoryItem | undefined }) => {
	const [deleteTaskId, setDeleteTaskId] = useState<string | null>(null)
	const { t } = useTranslation()

	return (
		<div className="flex flex-row gap-1">
			<Button
				variant="ghost"
				size="sm"
				title={t("chat:task.export")}
				onClick={() => vscode.postMessage({ type: "exportCurrentTask" })}>
				<span className="codicon codicon-cloud-download" />
			</Button>
			{!!item?.size && item.size > 0 && (
				<>
					<Button
						variant="ghost"
						size="sm"
						title={t("chat:task.delete")}
						onClick={(e) => {
							e.stopPropagation()

							if (e.shiftKey) {
								vscode.postMessage({ type: "deleteTaskWithId", text: item.id })
							} else {
								setDeleteTaskId(item.id)
							}
						}}>
						<span className="codicon codicon-trash" />
						{prettyBytes(item.size)}
					</Button>
					{deleteTaskId && (
						<DeleteTaskDialog
							taskId={deleteTaskId}
							onOpenChange={(open) => !open && setDeleteTaskId(null)}
							open
						/>
					)}
				</>
			)}
		</div>
	)
}

interface ContextWindowProgressProps {
	contextWindow: number
	contextTokens: number
	maxTokens?: number
}

const ContextWindowProgress = ({ contextWindow, contextTokens, maxTokens }: ContextWindowProgressProps) => {
	const { t } = useTranslation()
	// Use the shared utility function to calculate all token distribution values
	const tokenDistribution = useMemo(
		() => calculateTokenDistribution(contextWindow, contextTokens, maxTokens),
		[contextWindow, contextTokens, maxTokens],
	)

	// Destructure the values we need
	const { currentPercent, reservedPercent, availableSize, reservedForOutput, availablePercent } = tokenDistribution

	// For display purposes
	const safeContextWindow = Math.max(0, contextWindow)
	const safeContextTokens = Math.max(0, contextTokens)

	return (
		<>
			<div className="flex items-center gap-2 flex-1 whitespace-nowrap px-2">
				<div data-testid="context-tokens-count">{formatLargeNumber(safeContextTokens)}</div>
				<div className="flex-1 relative">
					{/* Invisible overlay for hover area */}
					<div
						className="absolute w-full h-4 -top-[7px] z-5"
						title={t("chat:tokenProgress.availableSpace", { amount: formatLargeNumber(availableSize) })}
						data-testid="context-available-space"
					/>

					{/* Main progress bar container */}
					<div className="flex items-center h-1 rounded-[2px] overflow-hidden w-full bg-[color-mix(in_srgb,var(--vscode-foreground)_20%,transparent)]">
						{/* Current tokens container */}
						<div className="relative h-full" style={{ width: `${currentPercent}%` }}>
							{/* Invisible overlay for current tokens section */}
							<div
								className="absolute h-4 -top-[7px] w-full z-6"
								title={t("chat:tokenProgress.tokensUsed", {
									used: formatLargeNumber(safeContextTokens),
									total: formatLargeNumber(safeContextWindow),
								})}
								data-testid="context-tokens-used"
							/>
							{/* Current tokens used - darkest */}
							<div className="h-full w-full bg-[var(--vscode-foreground)] transition-width duration-300 ease-out" />
						</div>

						{/* Container for reserved tokens */}
						<div className="relative h-full" style={{ width: `${reservedPercent}%` }}>
							{/* Invisible overlay for reserved section */}
							<div
								className="absolute h-4 -top-[7px] w-full z-6"
								title={t("chat:tokenProgress.reservedForResponse", {
									amount: formatLargeNumber(reservedForOutput),
								})}
								data-testid="context-reserved-tokens"
							/>
							{/* Reserved for output section - medium gray */}
							<div className="h-full w-full bg-[color-mix(in_srgb,var(--vscode-foreground)_30%,transparent)] transition-width duration-300 ease-out" />
						</div>

						{/* Empty section (if any) */}
						{availablePercent > 0 && (
							<div className="relative h-full" style={{ width: `${availablePercent}%` }}>
								{/* Invisible overlay for available space */}
								<div
									className="absolute h-4 -top-[7px] w-full z-6"
									title={t("chat:tokenProgress.availableSpace", {
										amount: formatLargeNumber(availableSize),
									})}
									data-testid="context-available-space-section"
								/>
							</div>
						)}
					</div>
				</div>
				<div data-testid="context-window-size">{formatLargeNumber(safeContextWindow)}</div>
			</div>
		</>
	)
}

export default memo(TaskHeader)<|MERGE_RESOLUTION|>--- conflicted
+++ resolved
@@ -45,95 +45,13 @@
 	const { t } = useTranslation()
 	const { apiConfiguration, currentTaskItem } = useExtensionState()
 	const { selectedModelInfo } = useMemo(() => normalizeApiConfiguration(apiConfiguration), [apiConfiguration])
-<<<<<<< HEAD
 	const [isTaskExpanded, setIsTaskExpanded] = useState(false) // kilocode_change: Do not expand by default
-	const [isTextExpanded, setIsTextExpanded] = useState(false)
-	const [showSeeMore, setShowSeeMore] = useState(false)
-=======
-	const [isTaskExpanded, setIsTaskExpanded] = useState(false)
-
->>>>>>> 7f026f5c
+
 	const textContainerRef = useRef<HTMLDivElement>(null)
 	const textRef = useRef<HTMLDivElement>(null)
 	const contextWindow = selectedModelInfo?.contextWindow || 1
 
-<<<<<<< HEAD
-	/*
-	When dealing with event listeners in React components that depend on state
-	variables, we face a challenge. We want our listener to always use the most
-	up-to-date version of a callback function that relies on current state, but
-	we don't want to constantly add and remove event listeners as that function
-	updates. This scenario often arises with resize listeners or other window
-	events. Simply adding the listener in a useEffect with an empty dependency
-	array risks using stale state, while including the callback in the
-	dependencies can lead to unnecessary re-registrations of the listener. There
-	are react hook libraries that provide a elegant solution to this problem by
-	utilizing the useRef hook to maintain a reference to the latest callback
-	function without triggering re-renders or effect re-runs. This approach
-	ensures that our event listener always has access to the most current state
-	while minimizing performance overhead and potential memory leaks from
-	multiple listener registrations.
-
-	Sources
-	- https://usehooks-ts.com/react-hook/use-event-listener
-	- https://streamich.github.io/react-use/?path=/story/sensors-useevent--docs
-	- https://github.com/streamich/react-use/blob/master/src/useEvent.ts
-	- https://stackoverflow.com/questions/55565444/how-to-register-event-with-useeffect-hooks
-
-	Before:
-
-	const updateMaxHeight = useCallback(() => {
-		if (isExpanded && textContainerRef.current) {
-			const maxHeight = window.innerHeight * (3 / 5)
-			textContainerRef.current.style.maxHeight = `${maxHeight}px`
-		}
-	}, [isExpanded])
-
-	useEffect(() => {
-		updateMaxHeight()
-	}, [isExpanded, updateMaxHeight])
-
-	useEffect(() => {
-		window.removeEventListener("resize", updateMaxHeight)
-		window.addEventListener("resize", updateMaxHeight)
-		return () => {
-			window.removeEventListener("resize", updateMaxHeight)
-		}
-	}, [updateMaxHeight])
-
-	After:
-	*/
-
-	const { height: windowHeight, width: windowWidth } = useWindowSize()
-
-	useEffect(() => {
-		if (isTextExpanded && textContainerRef.current) {
-			const maxHeight = windowHeight * (1 / 2)
-			textContainerRef.current.style.maxHeight = `${maxHeight}px`
-		}
-	}, [isTextExpanded, windowHeight])
-
-	useEffect(() => {
-		if (textRef.current && textContainerRef.current) {
-			let textContainerHeight = textContainerRef.current.clientHeight
-			if (!textContainerHeight) {
-				textContainerHeight = textContainerRef.current.getBoundingClientRect().height
-			}
-			const isOverflowing = textRef.current.scrollHeight > textContainerHeight
-			// necessary to show see more button again if user resizes window to expand and then back to collapse
-			if (!isOverflowing) {
-				setIsTextExpanded(false)
-			}
-			setShowSeeMore(isOverflowing)
-		}
-	}, [task.text, windowWidth])
-
-	const isCostAvailable = useMemo(() => {
-		return totalCost !== null && totalCost !== undefined && totalCost > 0 && !isNaN(totalCost)
-	}, [totalCost])
-=======
 	const { width: windowWidth } = useWindowSize()
->>>>>>> 7f026f5c
 
 	const shouldShowPromptCacheInfo = doesModelSupportPromptCache && apiConfiguration?.apiProvider !== "openrouter"
 
@@ -148,23 +66,7 @@
 				)}>
 				<div className="flex justify-between items-center gap-2">
 					<div
-<<<<<<< HEAD
-						data-testid="toggle-task-header"
-						style={{
-							display: "flex",
-							alignItems: "center",
-							cursor: "pointer",
-							marginLeft: -2,
-							userSelect: "none",
-							WebkitUserSelect: "none",
-							MozUserSelect: "none",
-							msUserSelect: "none",
-							flexGrow: 1,
-							minWidth: 0, // This allows the div to shrink below its content size
-						}}
-=======
 						className="flex items-center cursor-pointer -ml-0.5 select-none grow min-w-0"
->>>>>>> 7f026f5c
 						onClick={() => setIsTaskExpanded(!isTaskExpanded)}>
 						<div className="flex items-center shrink-0">
 							<span className={`codicon codicon-chevron-${isTaskExpanded ? "down" : "right"}`}></span>
