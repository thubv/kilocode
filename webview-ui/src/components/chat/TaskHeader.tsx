--- conflicted
+++ resolved
@@ -44,13 +44,8 @@
 }: TaskHeaderProps) => {
 	const { t } = useTranslation()
 	const { apiConfiguration, currentTaskItem } = useExtensionState()
-<<<<<<< HEAD
-	const { selectedModelInfo } = useMemo(() => normalizeApiConfiguration(apiConfiguration), [apiConfiguration])
-	const [isTaskExpanded, setIsTaskExpanded] = useState(false) // kilocode_change: Do not expand by default
-=======
 	const { info: model } = useSelectedModel(apiConfiguration)
 	const [isTaskExpanded, setIsTaskExpanded] = useState(false)
->>>>>>> 11f65c5b
 
 	const textContainerRef = useRef<HTMLDivElement>(null)
 	const textRef = useRef<HTMLDivElement>(null)
