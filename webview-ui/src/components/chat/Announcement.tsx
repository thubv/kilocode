import { useState, memo } from "react"
import { Trans } from "react-i18next"
import { VSCodeLink } from "@vscode/webview-ui-toolkit/react"

import { Package } from "@roo/package"
import { useAppTranslation } from "@src/i18n/TranslationContext"
import { useExtensionState } from "@src/context/ExtensionStateContext"
import { vscode } from "@src/utils/vscode"
import { Dialog, DialogContent, DialogHeader, DialogTitle, DialogDescription } from "@src/components/ui"
import { Button } from "@src/components/ui"

// Define the production URL constant locally to avoid importing from cloud package in webview
const PRODUCTION_ROO_CODE_API_URL = "https://app.roocode.com"

interface AnnouncementProps {
	hideAnnouncement: () => void
}

/**
 * You must update the `latestAnnouncementId` in ClineProvider for new
 * announcements to show to users. This new id will be compared with what's in
 * state for the 'last announcement shown', and if it's different then the
 * announcement will render. As soon as an announcement is shown, the id will be
 * updated in state. This ensures that announcements are not shown more than
 * once, even if the user doesn't close it themselves.
 */

const Announcement = ({ hideAnnouncement }: AnnouncementProps) => {
	const { t } = useAppTranslation()
	const [open, setOpen] = useState(true)
	const { cloudApiUrl } = useExtensionState()
	const cloudUrl = cloudApiUrl || PRODUCTION_ROO_CODE_API_URL

	return (
		<Dialog
			open={open}
			onOpenChange={(open) => {
				setOpen(open)

				if (!open) {
					hideAnnouncement()
				}
			}}>
			<DialogContent className="max-w-96">
				<DialogHeader>
					<DialogTitle>{t("chat:announcement.title", { version: Package.version })}</DialogTitle>
					<DialogDescription>
						<Trans
							i18nKey="chat:announcement.description"
							components={{
								bold: <b />,
							}}
						/>
					</DialogDescription>
				</DialogHeader>
				<div>
					<ul className="space-y-2">
						<li>
							•{" "}
							<Trans
								i18nKey="chat:announcement.feature1"
								components={{
									bold: <b />,
								}}
							/>
						</li>
						<li>
							•{" "}
							<Trans
								i18nKey="chat:announcement.feature2"
								components={{
									bold: <b />,
								}}
							/>
						</li>
					</ul>

					<div className="mt-4">
						<Trans
							i18nKey="chat:announcement.learnMore"
							components={{
								learnMoreLink: (
									<VSCodeLink
										href="https://docs.roocode.com/update-notes/v3.28.0#task-sync--roomote-control"
										onClick={(e) => {
											e.preventDefault()
											window.postMessage(
												{
													type: "action",
													action: "openExternal",
													data: {
														url: "https://docs.roocode.com/update-notes/v3.28.0#task-sync--roomote-control",
													},
												},
												"*",
											)
										}}
									/>
								),
							}}
						/>
					</div>

					<div className="mt-4">
						<Button
							onClick={() => {
								vscode.postMessage({ type: "openExternal", url: cloudUrl })
							}}
							className="w-full">
							{t("chat:announcement.visitCloudButton")}
						</Button>
					</div>

					<div className="mt-4 text-sm text-center">
						<Trans
							i18nKey="chat:announcement.socialLinks"
							components={{
								xLink: <XLink />,
								discordLink: <DiscordLink />,
								redditLink: <RedditLink />,
							}}
						/>
					</div>
				</div>
			</DialogContent>
		</Dialog>
	)
}

<<<<<<< HEAD
export default memo(Announcement)
// kilocode_change: file unused, no need to touch anything
=======
const XLink = () => (
	<VSCodeLink
		href="https://x.com/roo_code"
		onClick={(e) => {
			e.preventDefault()
			window.postMessage({ type: "action", action: "openExternal", data: { url: "https://x.com/roo_code" } }, "*")
		}}>
		X
	</VSCodeLink>
)

const DiscordLink = () => (
	<VSCodeLink
		href="https://discord.gg/rCQcvT7Fnt"
		onClick={(e) => {
			e.preventDefault()
			window.postMessage(
				{ type: "action", action: "openExternal", data: { url: "https://discord.gg/rCQcvT7Fnt" } },
				"*",
			)
		}}>
		Discord
	</VSCodeLink>
)

const RedditLink = () => (
	<VSCodeLink
		href="https://www.reddit.com/r/RooCode/"
		onClick={(e) => {
			e.preventDefault()
			window.postMessage(
				{ type: "action", action: "openExternal", data: { url: "https://www.reddit.com/r/RooCode/" } },
				"*",
			)
		}}>
		r/RooCode
	</VSCodeLink>
)

export default memo(Announcement)
>>>>>>> 68352562
<|MERGE_RESOLUTION|>--- conflicted
+++ resolved
@@ -127,10 +127,6 @@
 	)
 }
 
-<<<<<<< HEAD
-export default memo(Announcement)
-// kilocode_change: file unused, no need to touch anything
-=======
 const XLink = () => (
 	<VSCodeLink
 		href="https://x.com/roo_code"
@@ -171,4 +167,4 @@
 )
 
 export default memo(Announcement)
->>>>>>> 68352562
+// kilocode_change: file unused, no need to touch anything