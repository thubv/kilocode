--- conflicted
+++ resolved
@@ -17,12 +17,9 @@
 	// kilocode_change start
 	geminiCliDefaultModelId,
 	geminiCliModels,
-<<<<<<< HEAD
 	geminiFjDefaultModelId,
 	geminiFjModels,
-=======
 	// kilocode_change end
->>>>>>> 75acbabd
 	mistralDefaultModelId,
 	mistralModels,
 	openAiModelInfoSaneDefaults,
@@ -265,7 +262,6 @@
 			const info = geminiModels[id as keyof typeof geminiModels]
 			return { id, info }
 		}
-<<<<<<< HEAD
 		case "gemini-cli": {
 			const id = apiConfiguration.apiModelId ?? geminiCliDefaultModelId
 			const info = geminiCliModels[id as keyof typeof geminiCliModels]
@@ -276,8 +272,6 @@
 			const info = geminiFjModels[id as keyof typeof geminiFjModels]
 			return { id, info }
 		}
-=======
->>>>>>> 75acbabd
 		case "deepseek": {
 			const id = apiConfiguration.apiModelId ?? deepSeekDefaultModelId
 			const info = deepSeekModels[id as keyof typeof deepSeekModels]
