import {
	type ProviderName,
	type ModelInfo,
	anthropicModels,
	bedrockModels,
	claudeCodeModels,
	deepSeekModels,
	moonshotModels,
	geminiModels,
	geminiCliModels,
	mistralModels,
	openAiNativeModels,
	vertexModels,
	xaiModels,
	groqModels,
	chutesModels,
	sambaNovaModels,
	doubaoModels,
} from "@roo-code/types"

import { fireworksModels, cerebrasModels } from "@roo/api" // kilocode_change

export const MODELS_BY_PROVIDER: Partial<Record<ProviderName, Record<string, ModelInfo>>> = {
	anthropic: anthropicModels,
	"claude-code": claudeCodeModels,
	bedrock: bedrockModels,
	deepseek: deepSeekModels,
	doubao: doubaoModels,
	moonshot: moonshotModels,
	gemini: geminiModels,
	"gemini-cli": geminiCliModels, // kilocode_change
	fireworks: fireworksModels, // kilocode_change
	mistral: mistralModels,
	"openai-native": openAiNativeModels,
	vertex: vertexModels,
	xai: xaiModels,
	groq: groqModels,
	chutes: chutesModels,
	cerebras: cerebrasModels, // kilocode_change
	sambanova: sambaNovaModels,
}

export const PROVIDERS = [
	{ value: "kilocode", label: "Kilo Code" },
	{ value: "openrouter", label: "OpenRouter" },
	{ value: "anthropic", label: "Anthropic" },
	{ value: "fireworks", label: "Fireworks" }, // kilocode_change
	{ value: "claude-code", label: "Claude Code" },
	{ value: "gemini", label: "Google Gemini" },
	{ value: "gemini-cli", label: "Gemini CLI" },
<<<<<<< HEAD
	{ value: "gemini-fj", label: "Gemini FJ (Enhanced)" },
=======
	{ value: "doubao", label: "Doubao" },
>>>>>>> e00ec02b
	{ value: "deepseek", label: "DeepSeek" },
	{ value: "moonshot", label: "Moonshot" },
	{ value: "openai-native", label: "OpenAI" },
	{ value: "openai", label: "OpenAI Compatible" },
	{ value: "vertex", label: "GCP Vertex AI" },
	{ value: "bedrock", label: "Amazon Bedrock" },
	{ value: "glama", label: "Glama" },
	{ value: "vscode-lm", label: "VS Code LM API" },
	{ value: "mistral", label: "Mistral" },
	{ value: "lmstudio", label: "LM Studio" },
	{ value: "ollama", label: "Ollama" },
	{ value: "unbound", label: "Unbound" },
	{ value: "requesty", label: "Requesty" },
	{ value: "human-relay", label: "Human Relay" },
	{ value: "xai", label: "xAI (Grok)" },
	{ value: "groq", label: "Groq" },
	{ value: "huggingface", label: "Hugging Face" },
	{ value: "chutes", label: "Chutes AI" },
	{ value: "cerebras", label: "Cerebras" }, // kilocode_change
	{ value: "virtual-quota-fallback", label: "Virtual Quota Fallback" }, // kilocode_change
	{ value: "litellm", label: "LiteLLM" },
	{ value: "sambanova", label: "SambaNova" },
] // .sort((a, b) => a.label.localeCompare(b.label)) // kilocode_change: Sort providers with kilocode first<|MERGE_RESOLUTION|>--- conflicted
+++ resolved
@@ -48,11 +48,8 @@
 	{ value: "claude-code", label: "Claude Code" },
 	{ value: "gemini", label: "Google Gemini" },
 	{ value: "gemini-cli", label: "Gemini CLI" },
-<<<<<<< HEAD
 	{ value: "gemini-fj", label: "Gemini FJ (Enhanced)" },
-=======
 	{ value: "doubao", label: "Doubao" },
->>>>>>> e00ec02b
 	{ value: "deepseek", label: "DeepSeek" },
 	{ value: "moonshot", label: "Moonshot" },
 	{ value: "openai-native", label: "OpenAI" },
