import {
	type ProviderName,
	type ModelInfo,
	anthropicModels,
	bedrockModels,
	cerebrasModels,
	claudeCodeModels,
	deepSeekModels,
	moonshotModels,
	geminiModels,
	// kilocode_change start
	geminiCliModels,
	// kilocode_change end
	mistralModels,
	openAiNativeModels,
	qwenCodeModels,
	vertexModels,
	xaiModels,
	groqModels,
	// chutesModels, // kilocode_change
	sambaNovaModels,
	doubaoModels,
	internationalZAiModels,
	fireworksModels,
	syntheticModels, // kilocode_change
	rooModels,
	featherlessModels,
} from "@roo-code/types"

export const MODELS_BY_PROVIDER: Partial<Record<ProviderName, Record<string, ModelInfo>>> = {
	anthropic: anthropicModels,
	"claude-code": claudeCodeModels,
	bedrock: bedrockModels,
	cerebras: cerebrasModels,
	deepseek: deepSeekModels,
	doubao: doubaoModels,
	moonshot: moonshotModels,
	gemini: geminiModels,
	// kilocode_change start
	"gemini-cli": geminiCliModels,
	// kilocode_change end
	mistral: mistralModels,
	"openai-native": openAiNativeModels,
	"qwen-code": qwenCodeModels,
	vertex: vertexModels,
	xai: xaiModels,
	groq: groqModels,
	// chutes: chutesModels, // kilocode_change
	sambanova: sambaNovaModels,
	zai: internationalZAiModels,
	fireworks: fireworksModels,
	synthetic: syntheticModels, // kilocode_change
	roo: rooModels,
	featherless: featherlessModels,
}

export const PROVIDERS = [
	{ value: "openrouter", label: "OpenRouter" },
	{ value: "deepinfra", label: "DeepInfra" },
	{ value: "anthropic", label: "Anthropic" },
	{ value: "claude-code", label: "Claude Code" },
	{ value: "cerebras", label: "Cerebras" },
	{ value: "gemini", label: "Google Gemini" },
<<<<<<< HEAD
	{ value: "gemini-cli", label: "Gemini CLI" },
	{ value: "gemini-fj", label: "Gemini FJ (Enhanced)" },
=======
>>>>>>> 75acbabd
	{ value: "doubao", label: "Doubao" },
	// kilocode_change start
	{ value: "gemini-cli", label: "Gemini CLI" },
	{ value: "virtual-quota-fallback", label: "Virtual Quota Fallback" },
	// kilocode_change end
	{ value: "deepseek", label: "DeepSeek" },
	{ value: "moonshot", label: "Moonshot" },
	{ value: "openai-native", label: "OpenAI" },
	{ value: "openai", label: "OpenAI Compatible" },
	{ value: "qwen-code", label: "Qwen Code" },
	{ value: "vertex", label: "GCP Vertex AI" },
	{ value: "bedrock", label: "Amazon Bedrock" },
	{ value: "glama", label: "Glama" },
	{ value: "vscode-lm", label: "VS Code LM API" },
	{ value: "mistral", label: "Mistral" },
	{ value: "lmstudio", label: "LM Studio" },
	{ value: "ollama", label: "Ollama" },
	{ value: "ovhcloud", label: "OVHcloud AI Endpoints" }, // kilocode_change
	{ value: "unbound", label: "Unbound" },
	{ value: "requesty", label: "Requesty" },
	{ value: "human-relay", label: "Human Relay" },
	{ value: "xai", label: "xAI (Grok)" },
	{ value: "groq", label: "Groq" },
	{ value: "huggingface", label: "Hugging Face" },
	{ value: "chutes", label: "Chutes AI" },
	{ value: "litellm", label: "LiteLLM" },
	{ value: "sambanova", label: "SambaNova" },
	{ value: "zai", label: "Z AI" },
	{ value: "fireworks", label: "Fireworks AI" },
	{ value: "synthetic", label: "Synthetic" }, // kilocode_change
	{ value: "featherless", label: "Featherless AI" },
	{ value: "io-intelligence", label: "IO Intelligence" },
	// kilocode_change start
	// { value: "roo", label: "Roo Code Cloud" },
	// kilocode_change end
	{ value: "vercel-ai-gateway", label: "Vercel AI Gateway" },
].sort((a, b) => a.label.localeCompare(b.label))

PROVIDERS.unshift({ value: "kilocode", label: "Kilo Code" }) // kilocode_change<|MERGE_RESOLUTION|>--- conflicted
+++ resolved
@@ -61,14 +61,10 @@
 	{ value: "claude-code", label: "Claude Code" },
 	{ value: "cerebras", label: "Cerebras" },
 	{ value: "gemini", label: "Google Gemini" },
-<<<<<<< HEAD
-	{ value: "gemini-cli", label: "Gemini CLI" },
-	{ value: "gemini-fj", label: "Gemini FJ (Enhanced)" },
-=======
->>>>>>> 75acbabd
 	{ value: "doubao", label: "Doubao" },
 	// kilocode_change start
 	{ value: "gemini-cli", label: "Gemini CLI" },
+	{ value: "gemini-fj", label: "Gemini FJ (Enhanced)" },
 	{ value: "virtual-quota-fallback", label: "Virtual Quota Fallback" },
 	// kilocode_change end
 	{ value: "deepseek", label: "DeepSeek" },
