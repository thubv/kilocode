import { VSCodeLink } from "@vscode/webview-ui-toolkit/react"

import type { ModelInfo } from "@roo-code/types"

import { formatPrice } from "@src/utils/formatPrice"
import { cn } from "@src/lib/utils"
import { useAppTranslation } from "@src/i18n/TranslationContext"

import { ModelDescriptionMarkdown } from "./ModelDescriptionMarkdown"

type ModelInfoViewProps = {
	apiProvider?: string
	selectedModelId: string
	modelInfo?: ModelInfo
	isDescriptionExpanded: boolean
	setIsDescriptionExpanded: (isExpanded: boolean) => void
}

export const ModelInfoView = ({
	apiProvider,
	selectedModelId,
	modelInfo,
	isDescriptionExpanded,
	setIsDescriptionExpanded,
}: ModelInfoViewProps) => {
	const { t } = useAppTranslation()

	// kilocode_change start
	const kiloCodeTrustsThePricing =
		(apiProvider !== "kilocode" && apiProvider !== "openrouter") ||
		selectedModelId.startsWith("anthropic/") ||
		selectedModelId.startsWith("openai/") ||
		selectedModelId.startsWith("google/")
	// kilocode_change end

	const infoItems = [
		<ModelInfoSupportsItem
			isSupported={modelInfo?.supportsImages ?? false}
			supportsLabel={t("settings:modelInfo.supportsImages")}
			doesNotSupportLabel={t("settings:modelInfo.noImages")}
		/>,
		/* kilocode_change: supports computer use => supports browser
		<ModelInfoSupportsItem
			isSupported={modelInfo?.supportsComputerUse ?? false}
			supportsLabel={t("settings:modelInfo.supportsComputerUse")}
			doesNotSupportLabel={t("settings:modelInfo.noComputerUse")}
		/>,*/
		<ModelInfoSupportsItem
			isSupported={modelInfo?.supportsPromptCache ?? false}
			supportsLabel={t("settings:modelInfo.supportsPromptCache")}
			doesNotSupportLabel={t("settings:modelInfo.noPromptCache")}
		/>,
		typeof modelInfo?.maxTokens === "number" && modelInfo.maxTokens > 0 && (
			<>
				<span className="font-medium">{t("settings:modelInfo.maxOutput")}:</span>{" "}
				{modelInfo.maxTokens?.toLocaleString()} tokens
			</>
		),
		kiloCodeTrustsThePricing && modelInfo?.inputPrice !== undefined && modelInfo.inputPrice > 0 && (
			<>
				<span className="font-medium">{t("settings:modelInfo.inputPrice")}:</span>{" "}
				{formatPrice(modelInfo.inputPrice)} / 1M tokens
			</>
		),
		kiloCodeTrustsThePricing && modelInfo?.outputPrice !== undefined && modelInfo.outputPrice > 0 && (
			<>
				<span className="font-medium">{t("settings:modelInfo.outputPrice")}:</span>{" "}
				{formatPrice(modelInfo.outputPrice)} / 1M tokens
			</>
		),
		kiloCodeTrustsThePricing && modelInfo?.supportsPromptCache && modelInfo.cacheReadsPrice && (
			<>
				<span className="font-medium">{t("settings:modelInfo.cacheReadsPrice")}:</span>{" "}
				{formatPrice(modelInfo.cacheReadsPrice || 0)} / 1M tokens
			</>
		),
		kiloCodeTrustsThePricing && modelInfo?.supportsPromptCache && modelInfo.cacheWritesPrice && (
			<>
				<span className="font-medium">{t("settings:modelInfo.cacheWritesPrice")}:</span>{" "}
				{formatPrice(modelInfo.cacheWritesPrice || 0)} / 1M tokens
			</>
		),
<<<<<<< HEAD
		(apiProvider === "gemini" || apiProvider === "gemini-fj") && (
=======
		!kiloCodeTrustsThePricing && selectedModelId && (
			<span className="font-medium">
				<a href={`https://openrouter.ai/${selectedModelId}`} className="text-vscode-link">
					{t("kilocode:pricing.discoverModelPricing")}
				</a>
			</span>
		),
		apiProvider === "gemini" && (
>>>>>>> e00ec02b
			<span className="italic">
				{selectedModelId.includes("pro-preview")
					? t("settings:modelInfo.gemini.billingEstimate")
					: t("settings:modelInfo.gemini.freeRequests", {
							count: selectedModelId && selectedModelId.includes("flash") ? 15 : 2,
						})}{" "}
				<VSCodeLink href="https://ai.google.dev/pricing" className="text-sm">
					{t("settings:modelInfo.gemini.pricingDetails")}
				</VSCodeLink>
			</span>
		),
	].filter(Boolean)

	return (
		<>
			{modelInfo?.description && (
				<ModelDescriptionMarkdown
					key="description"
					markdown={modelInfo.description}
					isExpanded={isDescriptionExpanded}
					setIsExpanded={setIsDescriptionExpanded}
				/>
			)}
			<div className="text-sm text-vscode-descriptionForeground">
				{infoItems.map((item, index) => (
					<div key={index}>{item}</div>
				))}
			</div>
		</>
	)
}

const ModelInfoSupportsItem = ({
	isSupported,
	supportsLabel,
	doesNotSupportLabel,
}: {
	isSupported: boolean
	supportsLabel: string
	doesNotSupportLabel: string
}) => (
	<div
		className={cn(
			"flex items-center gap-1 font-medium",
			isSupported ? "text-vscode-charts-green" : "text-vscode-errorForeground",
		)}>
		<span className={cn("codicon", isSupported ? "codicon-check" : "codicon-x")} />
		{isSupported ? supportsLabel : doesNotSupportLabel}
	</div>
)<|MERGE_RESOLUTION|>--- conflicted
+++ resolved
@@ -80,9 +80,6 @@
 				{formatPrice(modelInfo.cacheWritesPrice || 0)} / 1M tokens
 			</>
 		),
-<<<<<<< HEAD
-		(apiProvider === "gemini" || apiProvider === "gemini-fj") && (
-=======
 		!kiloCodeTrustsThePricing && selectedModelId && (
 			<span className="font-medium">
 				<a href={`https://openrouter.ai/${selectedModelId}`} className="text-vscode-link">
@@ -90,8 +87,7 @@
 				</a>
 			</span>
 		),
-		apiProvider === "gemini" && (
->>>>>>> e00ec02b
+		(apiProvider === "gemini" || apiProvider === "gemini-fj") && (
 			<span className="italic">
 				{selectedModelId.includes("pro-preview")
 					? t("settings:modelInfo.gemini.billingEstimate")
