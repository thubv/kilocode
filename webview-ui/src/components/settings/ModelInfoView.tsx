--- conflicted
+++ resolved
@@ -60,46 +60,36 @@
 			supportsLabel={t("settings:modelInfo.supportsPromptCache")}
 			doesNotSupportLabel={t("settings:modelInfo.noPromptCache")}
 		/>,
-		apiProvider === "gemini" && (
-			<span className="italic">
-				{selectedModelId.includes("pro-preview")
-					? t("settings:modelInfo.gemini.billingEstimate")
-					: t("settings:modelInfo.gemini.freeRequests", {
-							count: selectedModelId && selectedModelId.includes("flash") ? 15 : 2,
-						})}{" "}
-				<VSCodeLink href="https://ai.google.dev/pricing" className="text-sm">
-					{t("settings:modelInfo.gemini.pricingDetails")}
-				</VSCodeLink>
-			</span>
-		),
-	].filter(Boolean)
-
-	const priceInfoItems = [
-		modelInfo?.inputPrice !== undefined && modelInfo.inputPrice > 0 && (
+		typeof modelInfo?.maxTokens === "number" && modelInfo.maxTokens > 0 && (
+			<>
+				<span className="font-medium">{t("settings:modelInfo.maxOutput")}:</span>{" "}
+				{modelInfo.maxTokens?.toLocaleString()} tokens
+			</>
+		),
+		kiloCodeTrustsThePricing && modelInfo?.inputPrice !== undefined && modelInfo.inputPrice > 0 && (
 			<>
 				<span className="font-medium">{t("settings:modelInfo.inputPrice")}:</span>{" "}
 				{formatPrice(modelInfo.inputPrice)} / 1M tokens
 			</>
 		),
-		modelInfo?.outputPrice !== undefined && modelInfo.outputPrice > 0 && (
+		kiloCodeTrustsThePricing && modelInfo?.outputPrice !== undefined && modelInfo.outputPrice > 0 && (
 			<>
 				<span className="font-medium">{t("settings:modelInfo.outputPrice")}:</span>{" "}
 				{formatPrice(modelInfo.outputPrice)} / 1M tokens
 			</>
 		),
-		modelInfo?.supportsPromptCache && modelInfo.cacheReadsPrice && (
+		kiloCodeTrustsThePricing && modelInfo?.supportsPromptCache && modelInfo.cacheReadsPrice && (
 			<>
 				<span className="font-medium">{t("settings:modelInfo.cacheReadsPrice")}:</span>{" "}
 				{formatPrice(modelInfo.cacheReadsPrice || 0)} / 1M tokens
 			</>
 		),
-		modelInfo?.supportsPromptCache && modelInfo.cacheWritesPrice && (
+		kiloCodeTrustsThePricing && modelInfo?.supportsPromptCache && modelInfo.cacheWritesPrice && (
 			<>
 				<span className="font-medium">{t("settings:modelInfo.cacheWritesPrice")}:</span>{" "}
 				{formatPrice(modelInfo.cacheWritesPrice || 0)} / 1M tokens
 			</>
 		),
-<<<<<<< HEAD
 		!kiloCodeTrustsThePricing && selectedModelId && (
 			<span className="font-medium">
 				<a href={`https://openrouter.ai/${selectedModelId}`} className="text-vscode-link">
@@ -119,8 +109,33 @@
 				</VSCodeLink>
 			</span>
 		),
-=======
->>>>>>> 75acbabd
+	].filter(Boolean)
+
+	const priceInfoItems = [
+		modelInfo?.inputPrice !== undefined && modelInfo.inputPrice > 0 && (
+			<>
+				<span className="font-medium">{t("settings:modelInfo.inputPrice")}:</span>{" "}
+				{formatPrice(modelInfo.inputPrice)} / 1M tokens
+			</>
+		),
+		modelInfo?.outputPrice !== undefined && modelInfo.outputPrice > 0 && (
+			<>
+				<span className="font-medium">{t("settings:modelInfo.outputPrice")}:</span>{" "}
+				{formatPrice(modelInfo.outputPrice)} / 1M tokens
+			</>
+		),
+		modelInfo?.supportsPromptCache && modelInfo.cacheReadsPrice && (
+			<>
+				<span className="font-medium">{t("settings:modelInfo.cacheReadsPrice")}:</span>{" "}
+				{formatPrice(modelInfo.cacheReadsPrice || 0)} / 1M tokens
+			</>
+		),
+		modelInfo?.supportsPromptCache && modelInfo.cacheWritesPrice && (
+			<>
+				<span className="font-medium">{t("settings:modelInfo.cacheWritesPrice")}:</span>{" "}
+				{formatPrice(modelInfo.cacheWritesPrice || 0)} / 1M tokens
+			</>
+		),
 	].filter(Boolean)
 
 	const infoItems = shouldShowTierPricingTable ? baseInfoItems : [...baseInfoItems, ...priceInfoItems]
