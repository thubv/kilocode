import { useCallback } from "react"
import { VSCodeTextField, VSCodeDropdown, VSCodeOption } from "@vscode/webview-ui-toolkit/react"

<<<<<<< HEAD
import {
	// kilocode_change start
	zaiApiLineConfigs,
	zaiApiLineSchema,
	// kilocode_change end
	type ProviderSettings,
} from "@roo-code/types"
=======
import { zaiApiLineConfigs, zaiApiLineSchema, type ProviderSettings } from "@roo-code/types"
>>>>>>> 17ae7e2d

import { useAppTranslation } from "@src/i18n/TranslationContext"
import { VSCodeButtonLink } from "@src/components/common/VSCodeButtonLink"

import { inputEventTransform } from "../transforms"
import { cn } from "@/lib/utils"

type ZAiProps = {
	apiConfiguration: ProviderSettings
	setApiConfigurationField: (field: keyof ProviderSettings, value: ProviderSettings[keyof ProviderSettings]) => void
}

export const ZAi = ({ apiConfiguration, setApiConfigurationField }: ZAiProps) => {
	const { t } = useAppTranslation()

	const handleInputChange = useCallback(
		<K extends keyof ProviderSettings, E>(
			field: K,
			transform: (event: E) => ProviderSettings[K] = inputEventTransform,
		) =>
			(event: E | Event) => {
				setApiConfigurationField(field, transform(event as E))
			},
		[setApiConfigurationField],
	)

	return (
		<>
			<div>
				<label className="block font-medium mb-1">{t("settings:providers.zaiEntrypoint")}</label>
				<VSCodeDropdown
<<<<<<< HEAD
					value={
						apiConfiguration.zaiApiLine || zaiApiLineSchema.enum.international_coding /*kilocode_chance*/
					}
					onChange={handleInputChange("zaiApiLine")}
					className={cn("w-full")}>
					{
						// kilocode_change start
						zaiApiLineSchema.options.map((zaiApiLine) => {
							const config = zaiApiLineConfigs[zaiApiLine]
							return (
								<VSCodeOption key={zaiApiLine} value={zaiApiLine} className="p-2">
									{config.name} ({config.baseUrl})
								</VSCodeOption>
							)
						})
						// kilocode_change end
					}
=======
					value={apiConfiguration.zaiApiLine || zaiApiLineSchema.enum.international_coding}
					onChange={handleInputChange("zaiApiLine")}
					className={cn("w-full")}>
					{zaiApiLineSchema.options.map((zaiApiLine) => {
						const config = zaiApiLineConfigs[zaiApiLine]
						return (
							<VSCodeOption key={zaiApiLine} value={zaiApiLine} className="p-2">
								{config.name} ({config.baseUrl})
							</VSCodeOption>
						)
					})}
>>>>>>> 17ae7e2d
				</VSCodeDropdown>
				<div className="text-xs text-vscode-descriptionForeground mt-1">
					{t("settings:providers.zaiEntrypointDescription")}
				</div>
			</div>
			<div>
				<VSCodeTextField
					value={apiConfiguration?.zaiApiKey || ""}
					type="password"
					onInput={handleInputChange("zaiApiKey")}
					placeholder={t("settings:placeholders.apiKey")}
					className="w-full">
					<label className="block font-medium mb-1">{t("settings:providers.zaiApiKey")}</label>
				</VSCodeTextField>
				<div className="text-sm text-vscode-descriptionForeground">
					{t("settings:providers.apiKeyStorageNotice")}
				</div>
				{!apiConfiguration?.zaiApiKey && (
					<VSCodeButtonLink
						href={
<<<<<<< HEAD
							zaiApiLineConfigs[apiConfiguration.zaiApiLine ?? "international_coding"].isChina // kilocode_change
=======
							zaiApiLineConfigs[apiConfiguration.zaiApiLine ?? "international_coding"].isChina
>>>>>>> 17ae7e2d
								? "https://open.bigmodel.cn/console/overview"
								: "https://z.ai/manage-apikey/apikey-list"
						}
						appearance="secondary">
						{t("settings:providers.getZaiApiKey")}
					</VSCodeButtonLink>
				)}
			</div>
		</>
	)
}<|MERGE_RESOLUTION|>--- conflicted
+++ resolved
@@ -1,17 +1,7 @@
 import { useCallback } from "react"
 import { VSCodeTextField, VSCodeDropdown, VSCodeOption } from "@vscode/webview-ui-toolkit/react"
 
-<<<<<<< HEAD
-import {
-	// kilocode_change start
-	zaiApiLineConfigs,
-	zaiApiLineSchema,
-	// kilocode_change end
-	type ProviderSettings,
-} from "@roo-code/types"
-=======
 import { zaiApiLineConfigs, zaiApiLineSchema, type ProviderSettings } from "@roo-code/types"
->>>>>>> 17ae7e2d
 
 import { useAppTranslation } from "@src/i18n/TranslationContext"
 import { VSCodeButtonLink } from "@src/components/common/VSCodeButtonLink"
@@ -43,25 +33,6 @@
 			<div>
 				<label className="block font-medium mb-1">{t("settings:providers.zaiEntrypoint")}</label>
 				<VSCodeDropdown
-<<<<<<< HEAD
-					value={
-						apiConfiguration.zaiApiLine || zaiApiLineSchema.enum.international_coding /*kilocode_chance*/
-					}
-					onChange={handleInputChange("zaiApiLine")}
-					className={cn("w-full")}>
-					{
-						// kilocode_change start
-						zaiApiLineSchema.options.map((zaiApiLine) => {
-							const config = zaiApiLineConfigs[zaiApiLine]
-							return (
-								<VSCodeOption key={zaiApiLine} value={zaiApiLine} className="p-2">
-									{config.name} ({config.baseUrl})
-								</VSCodeOption>
-							)
-						})
-						// kilocode_change end
-					}
-=======
 					value={apiConfiguration.zaiApiLine || zaiApiLineSchema.enum.international_coding}
 					onChange={handleInputChange("zaiApiLine")}
 					className={cn("w-full")}>
@@ -73,7 +44,6 @@
 							</VSCodeOption>
 						)
 					})}
->>>>>>> 17ae7e2d
 				</VSCodeDropdown>
 				<div className="text-xs text-vscode-descriptionForeground mt-1">
 					{t("settings:providers.zaiEntrypointDescription")}
@@ -94,11 +64,7 @@
 				{!apiConfiguration?.zaiApiKey && (
 					<VSCodeButtonLink
 						href={
-<<<<<<< HEAD
-							zaiApiLineConfigs[apiConfiguration.zaiApiLine ?? "international_coding"].isChina // kilocode_change
-=======
 							zaiApiLineConfigs[apiConfiguration.zaiApiLine ?? "international_coding"].isChina
->>>>>>> 17ae7e2d
 								? "https://open.bigmodel.cn/console/overview"
 								: "https://z.ai/manage-apikey/apikey-list"
 						}
