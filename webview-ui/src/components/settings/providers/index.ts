--- conflicted
+++ resolved
@@ -23,15 +23,10 @@
 export { Vertex } from "./Vertex"
 export { VSCodeLM } from "./VSCodeLM"
 export { XAI } from "./XAI"
-<<<<<<< HEAD
 // kilocode_change start
-export { ZAI } from "./ZAI"
 export { BigModel } from "./BigModel"
 export { VirtualQuotaFallbackProvider } from "./VirtualQuotaFallbackProvider"
-export { Cerebras } from "./Cerebras"
 // kilocode_change end
-=======
 export { ZAi } from "./ZAi"
->>>>>>> c45896ab
 export { LiteLLM } from "./LiteLLM"
 export { Fireworks } from "./Fireworks"