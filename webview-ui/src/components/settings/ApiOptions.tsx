import React, { Fragment, memo, useCallback, useEffect, useMemo, useState } from "react" // kilocode_change Fragment
import { convertHeadersToObject } from "./utils/headers"
import { useDebounce } from "react-use"
import { VSCodeLink, VSCodeButton } from "@vscode/webview-ui-toolkit/react"
// import { ExternalLinkIcon } from "@radix-ui/react-icons" // kilocode_change

import {
	type ProviderName,
	type ProviderSettings,
	DEFAULT_CONSECUTIVE_MISTAKE_LIMIT,
	openRouterDefaultModelId,
	requestyDefaultModelId,
	glamaDefaultModelId,
	unboundDefaultModelId,
	litellmDefaultModelId,
	openAiNativeDefaultModelId,
	anthropicDefaultModelId,
	doubaoDefaultModelId,
	claudeCodeDefaultModelId,
	qwenCodeDefaultModelId,
	geminiDefaultModelId,
	geminiCliDefaultModelId,
	geminiFjDefaultModelId,
	deepSeekDefaultModelId,
	moonshotDefaultModelId,
	mistralDefaultModelId,
	xaiDefaultModelId,
	groqDefaultModelId,
	cerebrasDefaultModelId,
	chutesDefaultModelId,
	bedrockDefaultModelId,
	vertexDefaultModelId,
	sambaNovaDefaultModelId,
	internationalZAiDefaultModelId,
	mainlandZAiDefaultModelId,
	fireworksDefaultModelId,
	syntheticDefaultModelId, // kilocode_change
	featherlessDefaultModelId,
	ioIntelligenceDefaultModelId,
	rooDefaultModelId,
	vercelAiGatewayDefaultModelId,
	deepInfraDefaultModelId,
	ovhCloudAiEndpointsDefaultModelId, // kilocode_change
} from "@roo-code/types"

import { vscode } from "@src/utils/vscode"
import { validateApiConfigurationExcludingModelErrors, getModelValidationError } from "@src/utils/validate"
import { useAppTranslation } from "@src/i18n/TranslationContext"
import { useRouterModels } from "@src/components/ui/hooks/useRouterModels"
import { useSelectedModel } from "@src/components/ui/hooks/useSelectedModel"
import { useExtensionState } from "@src/context/ExtensionStateContext"
// kilocode_change start
//import {
//	useOpenRouterModelProviders,
//	OPENROUTER_DEFAULT_PROVIDER_NAME,
//} from "@src/components/ui/hooks/useOpenRouterModelProviders"
// kilocode_change start
import { filterModels } from "./utils/organizationFilters"
import {
	Select,
	SelectTrigger,
	SelectValue,
	SelectContent,
	SelectItem,
	SearchableSelect,
	Collapsible,
	CollapsibleTrigger,
	CollapsibleContent,
} from "@src/components/ui"

import {
	Anthropic,
	Bedrock,
	Cerebras,
	Chutes,
	ClaudeCode,
	DeepSeek,
	Doubao,
	Gemini,
<<<<<<< HEAD
	GeminiCli,
	GeminiFj,
=======
>>>>>>> 75acbabd
	Glama,
	Groq,
	HuggingFace,
	IOIntelligence,
	LMStudio,
	LiteLLM,
	Mistral,
	Moonshot,
	Ollama,
	OpenAI,
	OpenAICompatible,
	OpenRouter,
	QwenCode,
	Requesty,
	SambaNova,
	Unbound,
	Vertex,
	VSCodeLM,
	XAI,
	// kilocode_change start
	GeminiCli,
	VirtualQuotaFallbackProvider,
	Synthetic,
	// kilocode_change end
	ZAi,
	Fireworks,
	Featherless,
	VercelAiGateway,
	DeepInfra,
	OvhCloudAiEndpoints, // kilocode_change
} from "./providers"

import { MODELS_BY_PROVIDER, PROVIDERS } from "./constants"
import { inputEventTransform, noTransform } from "./transforms"
// import { ModelPicker } from "./ModelPicker" // kilocode_change
import { ModelInfoView } from "./ModelInfoView"
import { ApiErrorMessage } from "./ApiErrorMessage"
import { ThinkingBudget } from "./ThinkingBudget"
import { Verbosity } from "./Verbosity"
import { DiffSettingsControl } from "./DiffSettingsControl"
import { TodoListSettingsControl } from "./TodoListSettingsControl"
import { TemperatureControl } from "./TemperatureControl"
import { RateLimitSecondsControl } from "./RateLimitSecondsControl"
import { ConsecutiveMistakeLimitControl } from "./ConsecutiveMistakeLimitControl"
import { BedrockCustomArn } from "./providers/BedrockCustomArn"
import { KiloCode } from "../kilocode/settings/providers/KiloCode" // kilocode_change
import { buildDocLink } from "@src/utils/docLinks"
import { KiloProviderRouting, KiloProviderRoutingManagedByOrganization } from "./providers/KiloProviderRouting"

export interface ApiOptionsProps {
	uriScheme: string | undefined
	apiConfiguration: ProviderSettings
	setApiConfigurationField: <K extends keyof ProviderSettings>(
		field: K,
		value: ProviderSettings[K],
		isUserAction?: boolean,
	) => void
	fromWelcomeView?: boolean
	errorMessage: string | undefined
	setErrorMessage: React.Dispatch<React.SetStateAction<string | undefined>>
	hideKiloCodeButton?: boolean // kilocode_change
	currentApiConfigName?: string // kilocode_change
}

const ApiOptions = ({
	uriScheme,
	apiConfiguration,
	setApiConfigurationField,
	fromWelcomeView,
	errorMessage,
	setErrorMessage,
	hideKiloCodeButton = false,
	currentApiConfigName, // kilocode_change
}: ApiOptionsProps) => {
	const { t } = useAppTranslation()
	const {
		organizationAllowList,
		uiKind, // kilocode_change
		kiloCodeWrapperProperties, // kilocode_change
		kilocodeDefaultModel,
		cloudIsAuthenticated,
	} = useExtensionState()

	const [customHeaders, setCustomHeaders] = useState<[string, string][]>(() => {
		const headers = apiConfiguration?.openAiHeaders || {}
		return Object.entries(headers)
	})

	useEffect(() => {
		const propHeaders = apiConfiguration?.openAiHeaders || {}

		if (JSON.stringify(customHeaders) !== JSON.stringify(Object.entries(propHeaders))) {
			setCustomHeaders(Object.entries(propHeaders))
		}
	}, [apiConfiguration?.openAiHeaders, customHeaders])

	// Helper to convert array of tuples to object (filtering out empty keys).

	// Debounced effect to update the main configuration when local
	// customHeaders state stabilizes.
	useDebounce(
		() => {
			const currentConfigHeaders = apiConfiguration?.openAiHeaders || {}
			const newHeadersObject = convertHeadersToObject(customHeaders)

			// Only update if the processed object is different from the current config.
			if (JSON.stringify(currentConfigHeaders) !== JSON.stringify(newHeadersObject)) {
				setApiConfigurationField("openAiHeaders", newHeadersObject)
			}
		},
		300,
		[customHeaders, apiConfiguration?.openAiHeaders, setApiConfigurationField],
	)

	const [isDescriptionExpanded, setIsDescriptionExpanded] = useState(false)
	const [isAdvancedSettingsOpen, setIsAdvancedSettingsOpen] = useState(false)

	const handleInputChange = useCallback(
		<K extends keyof ProviderSettings, E>(
			field: K,
			transform: (event: E) => ProviderSettings[K] = inputEventTransform,
		) =>
			(event: E | Event) => {
				setApiConfigurationField(field, transform(event as E))
			},
		[setApiConfigurationField],
	)

	const {
		provider: selectedProvider,
		id: selectedModelId,
		info: selectedModelInfo,
	} = useSelectedModel(apiConfiguration)

	// kilocode_change start: queryKey, chutesApiKey
	const { data: routerModels, refetch: refetchRouterModels } = useRouterModels({
		openRouterBaseUrl: apiConfiguration?.openRouterBaseUrl,
		openRouterApiKey: apiConfiguration?.openRouterApiKey,
		kilocodeOrganizationId: apiConfiguration?.kilocodeOrganizationId ?? "personal",
		deepInfraApiKey: apiConfiguration?.deepInfraApiKey,
		chutesApiKey: apiConfiguration?.chutesApiKey,
	})

	//const { data: openRouterModelProviders } = useOpenRouterModelProviders(
	//	apiConfiguration?.openRouterModelId,
	//	apiConfiguration?.openRouterBaseUrl,
	//	apiConfiguration?.openRouterApiKey,
	//	{
	//		enabled:
	//			!!apiConfiguration?.openRouterModelId &&
	//			routerModels?.openrouter &&
	//			Object.keys(routerModels.openrouter).length > 1 &&
	//			apiConfiguration.openRouterModelId in routerModels.openrouter,
	//	},
	//)
	// kilocode_change end

	// Update `apiModelId` whenever `selectedModelId` changes.
	useEffect(() => {
		if (selectedModelId && apiConfiguration.apiModelId !== selectedModelId) {
			setApiConfigurationField("apiModelId", selectedModelId)
		}
	}, [selectedModelId, setApiConfigurationField, apiConfiguration.apiModelId])

	// Debounced refresh model updates, only executed 250ms after the user
	// stops typing.
	useDebounce(
		() => {
			if (selectedProvider === "openai") {
				// Use our custom headers state to build the headers object.
				const headerObject = convertHeadersToObject(customHeaders)

				vscode.postMessage({
					type: "requestOpenAiModels",
					values: {
						baseUrl: apiConfiguration?.openAiBaseUrl,
						apiKey: apiConfiguration?.openAiApiKey,
						customHeaders: {}, // Reserved for any additional headers.
						openAiHeaders: headerObject,
					},
				})
			} else if (selectedProvider === "ollama") {
				vscode.postMessage({ type: "requestOllamaModels" })
			} else if (selectedProvider === "lmstudio") {
				vscode.postMessage({ type: "requestLmStudioModels" })
			} else if (selectedProvider === "vscode-lm") {
				vscode.postMessage({ type: "requestVsCodeLmModels" })
			} else if (
				selectedProvider === "litellm" ||
				selectedProvider === "deepinfra" ||
				selectedProvider === "chutes" // kilocode_change
			) {
				vscode.postMessage({ type: "requestRouterModels" })
			}
		},
		250,
		[
			selectedProvider,
			apiConfiguration?.requestyApiKey,
			apiConfiguration?.openAiBaseUrl,
			apiConfiguration?.openAiApiKey,
			apiConfiguration?.ollamaBaseUrl,
			apiConfiguration?.lmStudioBaseUrl,
			apiConfiguration?.litellmBaseUrl,
			apiConfiguration?.litellmApiKey,
			apiConfiguration?.deepInfraApiKey,
			apiConfiguration?.deepInfraBaseUrl,
			apiConfiguration?.chutesApiKey, // kilocode_change
			customHeaders,
		],
	)

	useEffect(() => {
		const apiValidationResult = validateApiConfigurationExcludingModelErrors(
			apiConfiguration,
			routerModels,
			organizationAllowList,
		)
		setErrorMessage(apiValidationResult)
	}, [apiConfiguration, routerModels, organizationAllowList, setErrorMessage])

	const selectedProviderModels = useMemo(() => {
		const models = MODELS_BY_PROVIDER[selectedProvider]
		if (!models) return []

		const filteredModels = filterModels(models, selectedProvider, organizationAllowList)

		const modelOptions = filteredModels
			? Object.keys(filteredModels).map((modelId) => ({
					value: modelId,
					label: modelId,
				}))
			: []

		return modelOptions
	}, [selectedProvider, organizationAllowList])

	const onProviderChange = useCallback(
		(value: ProviderName) => {
			setApiConfigurationField("apiProvider", value)

			// It would be much easier to have a single attribute that stores
			// the modelId, but we have a separate attribute for each of
			// OpenRouter, Glama, Unbound, and Requesty.
			// If you switch to one of these providers and the corresponding
			// modelId is not set then you immediately end up in an error state.
			// To address that we set the modelId to the default value for th
			// provider if it's not already set.
			const validateAndResetModel = (
				modelId: string | undefined,
				field: keyof ProviderSettings,
				defaultValue?: string,
			) => {
				// in case we haven't set a default value for a provider
				if (!defaultValue) return

				// only set default if no model is set, but don't reset invalid models
				// let users see and decide what to do with invalid model selections
				const shouldSetDefault = !modelId

				if (shouldSetDefault) {
					setApiConfigurationField(field, defaultValue, false)
				}
			}

			// Define a mapping object that associates each provider with its model configuration
			const PROVIDER_MODEL_CONFIG: Partial<
				Record<
					ProviderName,
					{
						field: keyof ProviderSettings
						default?: string
					}
				>
			> = {
				deepinfra: { field: "deepInfraModelId", default: deepInfraDefaultModelId },
				openrouter: { field: "openRouterModelId", default: openRouterDefaultModelId },
				glama: { field: "glamaModelId", default: glamaDefaultModelId },
				unbound: { field: "unboundModelId", default: unboundDefaultModelId },
				requesty: { field: "requestyModelId", default: requestyDefaultModelId },
				litellm: { field: "litellmModelId", default: litellmDefaultModelId },
				anthropic: { field: "apiModelId", default: anthropicDefaultModelId },
				cerebras: { field: "apiModelId", default: cerebrasDefaultModelId },
				"claude-code": { field: "apiModelId", default: claudeCodeDefaultModelId },
				"qwen-code": { field: "apiModelId", default: qwenCodeDefaultModelId },
				"openai-native": { field: "apiModelId", default: openAiNativeDefaultModelId },
				gemini: { field: "apiModelId", default: geminiDefaultModelId },
<<<<<<< HEAD
				"gemini-cli": { field: "apiModelId", default: geminiCliDefaultModelId },
				"gemini-fj": { field: "apiModelId", default: geminiFjDefaultModelId },
=======
>>>>>>> 75acbabd
				deepseek: { field: "apiModelId", default: deepSeekDefaultModelId },
				doubao: { field: "apiModelId", default: doubaoDefaultModelId },
				moonshot: { field: "apiModelId", default: moonshotDefaultModelId },
				mistral: { field: "apiModelId", default: mistralDefaultModelId },
				xai: { field: "apiModelId", default: xaiDefaultModelId },
				groq: { field: "apiModelId", default: groqDefaultModelId },
				chutes: { field: "apiModelId", default: chutesDefaultModelId },
				bedrock: { field: "apiModelId", default: bedrockDefaultModelId },
				vertex: { field: "apiModelId", default: vertexDefaultModelId },
				sambanova: { field: "apiModelId", default: sambaNovaDefaultModelId },
				zai: {
					field: "apiModelId",
					default:
						apiConfiguration.zaiApiLine === "china"
							? mainlandZAiDefaultModelId
							: internationalZAiDefaultModelId,
				},
				fireworks: { field: "apiModelId", default: fireworksDefaultModelId },
				synthetic: { field: "apiModelId", default: syntheticDefaultModelId }, // kilocode_change
				featherless: { field: "apiModelId", default: featherlessDefaultModelId },
				ovhcloud: { field: "ovhCloudAiEndpointsModelId", default: ovhCloudAiEndpointsDefaultModelId }, // kilocode_change
				"io-intelligence": { field: "ioIntelligenceModelId", default: ioIntelligenceDefaultModelId },
				roo: { field: "apiModelId", default: rooDefaultModelId },
				"vercel-ai-gateway": { field: "vercelAiGatewayModelId", default: vercelAiGatewayDefaultModelId },
				openai: { field: "openAiModelId" },
				ollama: { field: "ollamaModelId" },
				lmstudio: { field: "lmStudioModelId" },
				// kilocode_change start
				kilocode: { field: "kilocodeModel", default: kilocodeDefaultModel },
				"gemini-cli": { field: "apiModelId", default: geminiCliDefaultModelId },
				// kilocode_change end
			}

			const config = PROVIDER_MODEL_CONFIG[value]
			if (config) {
				validateAndResetModel(
					apiConfiguration[config.field] as string | undefined,
					config.field,
					config.default,
				)
			}
		},
		[setApiConfigurationField, apiConfiguration, kilocodeDefaultModel],
	)

	const modelValidationError = useMemo(() => {
		return getModelValidationError(apiConfiguration, routerModels, organizationAllowList)
	}, [apiConfiguration, routerModels, organizationAllowList])

	const docs = useMemo(() => {
		const provider = PROVIDERS.find(({ value }) => value === selectedProvider)
		const name = provider?.label

		if (!name) {
			return undefined
		}

		// kilocode_change start
		// Providers that don't have documentation pages yet
		const excludedProviders = ["gemini-cli", "moonshot", "chutes", "cerebras", "litellm", "zai", "qwen-code"]

		// Skip documentation link when the provider is excluded because documentation is not available
		if (excludedProviders.includes(selectedProvider)) {
			return undefined
		}
		// kilocode_change end

		// Get the URL slug - use custom mapping if available, otherwise use the provider key.
		const slugs: Record<string, string> = {
			"openai-native": "openai",
			openai: "openai-compatible",
		}

		const slug = slugs[selectedProvider] || selectedProvider
		return {
			url: buildDocLink(`providers/${slug}`, "provider_docs"),
			name,
		}
	}, [selectedProvider])

	// Convert providers to SearchableSelect options
	// kilocode_change start: no organizationAllowList
	const providerOptions = useMemo(
		() =>
			PROVIDERS.map(({ value, label }) => {
				return { value, label }
			}),
		[],
	)
	// kilocode_change end

	return (
		<div className="flex flex-col gap-3">
			<div className="flex flex-col gap-1 relative">
				<div className="flex justify-between items-center">
					<label className="block font-medium mb-1">{t("settings:providers.apiProvider")}</label>
					{docs && (
						<div className="text-xs text-vscode-descriptionForeground">
							<VSCodeLink href={docs.url} className="hover:text-vscode-foreground" target="_blank">
								{t("settings:providers.providerDocumentation", { provider: docs.name })}
							</VSCodeLink>
						</div>
					)}
				</div>
				<SearchableSelect
					value={selectedProvider}
					onValueChange={(value) => onProviderChange(value as ProviderName)}
					options={providerOptions}
					placeholder={t("settings:common.select")}
					searchPlaceholder={t("settings:providers.searchProviderPlaceholder")}
					emptyMessage={t("settings:providers.noProviderMatchFound")}
					className="w-full"
					data-testid="provider-select"
				/>
			</div>

			{errorMessage && <ApiErrorMessage errorMessage={errorMessage} />}

			{/* kilocode_change start */}
			{selectedProvider === "kilocode" && (
				<KiloCode
					apiConfiguration={apiConfiguration}
					setApiConfigurationField={setApiConfigurationField}
					hideKiloCodeButton={hideKiloCodeButton}
					currentApiConfigName={currentApiConfigName}
					routerModels={routerModels}
					organizationAllowList={organizationAllowList}
					uriScheme={uriScheme}
					uiKind={uiKind}
					kiloCodeWrapperProperties={kiloCodeWrapperProperties}
					kilocodeDefaultModel={kilocodeDefaultModel}
				/>
			)}
			{/* kilocode_change end */}

			{selectedProvider === "openrouter" && (
				<OpenRouter
					apiConfiguration={apiConfiguration}
					setApiConfigurationField={setApiConfigurationField}
					routerModels={routerModels}
					selectedModelId={selectedModelId}
					uriScheme={uriScheme}
					fromWelcomeView={fromWelcomeView}
					organizationAllowList={organizationAllowList}
					modelValidationError={modelValidationError}
				/>
			)}

			{selectedProvider === "requesty" && (
				<Requesty
					uriScheme={uriScheme}
					apiConfiguration={apiConfiguration}
					setApiConfigurationField={setApiConfigurationField}
					routerModels={routerModels}
					refetchRouterModels={refetchRouterModels}
					organizationAllowList={organizationAllowList}
					modelValidationError={modelValidationError}
				/>
			)}

			{selectedProvider === "glama" && (
				<Glama
					apiConfiguration={apiConfiguration}
					setApiConfigurationField={setApiConfigurationField}
					routerModels={routerModels}
					uriScheme={uriScheme}
					organizationAllowList={organizationAllowList}
					modelValidationError={modelValidationError}
				/>
			)}

			{selectedProvider === "unbound" && (
				<Unbound
					apiConfiguration={apiConfiguration}
					setApiConfigurationField={setApiConfigurationField}
					routerModels={routerModels}
					organizationAllowList={organizationAllowList}
					modelValidationError={modelValidationError}
				/>
			)}

			{selectedProvider === "deepinfra" && (
				<DeepInfra
					apiConfiguration={apiConfiguration}
					setApiConfigurationField={setApiConfigurationField}
					routerModels={routerModels}
					refetchRouterModels={refetchRouterModels}
					organizationAllowList={organizationAllowList}
					modelValidationError={modelValidationError}
				/>
			)}

			{selectedProvider === "anthropic" && (
				<Anthropic apiConfiguration={apiConfiguration} setApiConfigurationField={setApiConfigurationField} />
			)}

			{selectedProvider === "claude-code" && (
				<ClaudeCode apiConfiguration={apiConfiguration} setApiConfigurationField={setApiConfigurationField} />
			)}

			{selectedProvider === "openai-native" && (
				<OpenAI
					apiConfiguration={apiConfiguration}
					setApiConfigurationField={setApiConfigurationField}
					selectedModelInfo={selectedModelInfo}
				/>
			)}

			{/* kilocode_change start */}
			{selectedProvider === "ovhcloud" && (
				<OvhCloudAiEndpoints
					apiConfiguration={apiConfiguration}
					setApiConfigurationField={setApiConfigurationField}
					routerModels={routerModels}
					organizationAllowList={organizationAllowList}
					modelValidationError={modelValidationError}
				/>
			)}
			{/* kilocode_change end */}

			{selectedProvider === "mistral" && (
				<Mistral apiConfiguration={apiConfiguration} setApiConfigurationField={setApiConfigurationField} />
			)}

			{selectedProvider === "bedrock" && (
				<Bedrock
					apiConfiguration={apiConfiguration}
					setApiConfigurationField={setApiConfigurationField}
					selectedModelInfo={selectedModelInfo}
				/>
			)}

			{selectedProvider === "vertex" && (
				<Vertex
					apiConfiguration={apiConfiguration}
					setApiConfigurationField={setApiConfigurationField}
					fromWelcomeView={fromWelcomeView}
				/>
			)}

			{selectedProvider === "gemini" && (
				<Gemini
					apiConfiguration={apiConfiguration}
					setApiConfigurationField={setApiConfigurationField}
					fromWelcomeView={fromWelcomeView}
				/>
			)}

<<<<<<< HEAD
			{selectedProvider === "gemini-cli" && (
				<GeminiCli apiConfiguration={apiConfiguration} setApiConfigurationField={setApiConfigurationField} />
			)}

			{selectedProvider === "gemini-fj" && (
				<GeminiFj apiConfiguration={apiConfiguration} setApiConfigurationField={setApiConfigurationField} />
			)}

=======
>>>>>>> 75acbabd
			{selectedProvider === "openai" && (
				<OpenAICompatible
					apiConfiguration={apiConfiguration}
					setApiConfigurationField={setApiConfigurationField}
					organizationAllowList={organizationAllowList}
					modelValidationError={modelValidationError}
				/>
			)}

			{selectedProvider === "lmstudio" && (
				<LMStudio apiConfiguration={apiConfiguration} setApiConfigurationField={setApiConfigurationField} />
			)}

			{selectedProvider === "deepseek" && (
				<DeepSeek apiConfiguration={apiConfiguration} setApiConfigurationField={setApiConfigurationField} />
			)}

			{selectedProvider === "doubao" && (
				<Doubao apiConfiguration={apiConfiguration} setApiConfigurationField={setApiConfigurationField} />
			)}

			{selectedProvider === "qwen-code" && (
				<QwenCode apiConfiguration={apiConfiguration} setApiConfigurationField={setApiConfigurationField} />
			)}

			{selectedProvider === "moonshot" && (
				<Moonshot apiConfiguration={apiConfiguration} setApiConfigurationField={setApiConfigurationField} />
			)}

			{selectedProvider === "vscode-lm" && (
				<VSCodeLM apiConfiguration={apiConfiguration} setApiConfigurationField={setApiConfigurationField} />
			)}

			{selectedProvider === "ollama" && (
				<Ollama apiConfiguration={apiConfiguration} setApiConfigurationField={setApiConfigurationField} />
			)}

			{selectedProvider === "xai" && (
				<XAI apiConfiguration={apiConfiguration} setApiConfigurationField={setApiConfigurationField} />
			)}

			{selectedProvider === "groq" && (
				<Groq apiConfiguration={apiConfiguration} setApiConfigurationField={setApiConfigurationField} />
			)}

			{selectedProvider === "huggingface" && (
				<HuggingFace apiConfiguration={apiConfiguration} setApiConfigurationField={setApiConfigurationField} />
			)}

			{selectedProvider === "cerebras" && (
				<Cerebras apiConfiguration={apiConfiguration} setApiConfigurationField={setApiConfigurationField} />
			)}

			{/* kilocode_change start */}

			{selectedProvider === "chutes" && (
				// kilocode_change: added props
				<Chutes
					apiConfiguration={apiConfiguration}
					setApiConfigurationField={setApiConfigurationField}
					routerModels={routerModels}
					organizationAllowList={organizationAllowList}
					modelValidationError={modelValidationError}
				/>
			)}

			{selectedProvider === "gemini-cli" && (
				<GeminiCli apiConfiguration={apiConfiguration} setApiConfigurationField={setApiConfigurationField} />
			)}

			{selectedProvider === "virtual-quota-fallback" && (
				<VirtualQuotaFallbackProvider
					apiConfiguration={apiConfiguration}
					setApiConfigurationField={setApiConfigurationField}
				/>
			)}
			{/* kilocode_change end */}

			{selectedProvider === "litellm" && (
				<LiteLLM
					apiConfiguration={apiConfiguration}
					setApiConfigurationField={setApiConfigurationField}
					organizationAllowList={organizationAllowList}
					modelValidationError={modelValidationError}
				/>
			)}

			{selectedProvider === "sambanova" && (
				<SambaNova apiConfiguration={apiConfiguration} setApiConfigurationField={setApiConfigurationField} />
			)}

			{selectedProvider === "zai" && (
				<ZAi apiConfiguration={apiConfiguration} setApiConfigurationField={setApiConfigurationField} />
			)}

			{selectedProvider === "io-intelligence" && (
				<IOIntelligence
					apiConfiguration={apiConfiguration}
					setApiConfigurationField={setApiConfigurationField}
					organizationAllowList={organizationAllowList}
					modelValidationError={modelValidationError}
				/>
			)}

			{selectedProvider === "vercel-ai-gateway" && (
				<VercelAiGateway
					apiConfiguration={apiConfiguration}
					setApiConfigurationField={setApiConfigurationField}
					routerModels={routerModels}
					organizationAllowList={organizationAllowList}
					modelValidationError={modelValidationError}
				/>
			)}

			{selectedProvider === "human-relay" && (
				<>
					<div className="text-sm text-vscode-descriptionForeground">
						{t("settings:providers.humanRelay.description")}
					</div>
					<div className="text-sm text-vscode-descriptionForeground">
						{t("settings:providers.humanRelay.instructions")}
					</div>
				</>
			)}

			{selectedProvider === "fireworks" && (
				<Fireworks apiConfiguration={apiConfiguration} setApiConfigurationField={setApiConfigurationField} />
			)}
			{
				// kilocode_change start
				selectedProvider === "synthetic" && (
					<Synthetic
						apiConfiguration={apiConfiguration}
						setApiConfigurationField={setApiConfigurationField}
					/>
				)
				// kilocode_change end
			}

			{selectedProvider === "roo" && (
				<div className="flex flex-col gap-3">
					{cloudIsAuthenticated ? (
						<div className="text-sm text-vscode-descriptionForeground">
							{t("settings:providers.roo.authenticatedMessage")}
						</div>
					) : (
						<div className="flex flex-col gap-2">
							<VSCodeButton
								appearance="primary"
								onClick={() => vscode.postMessage({ type: "rooCloudSignIn" })}
								className="w-fit">
								{t("settings:providers.roo.connectButton")}
							</VSCodeButton>
						</div>
					)}
				</div>
			)}

			{selectedProvider === "featherless" && (
				<Featherless apiConfiguration={apiConfiguration} setApiConfigurationField={setApiConfigurationField} />
			)}

			{selectedProviderModels.length > 0 && (
				<>
					<div>
						<label className="block font-medium mb-1">{t("settings:providers.model")}</label>
						<Select
							value={selectedModelId === "custom-arn" ? "custom-arn" : selectedModelId}
							onValueChange={(value) => {
								setApiConfigurationField("apiModelId", value)

								// Clear custom ARN if not using custom ARN option.
								if (value !== "custom-arn" && selectedProvider === "bedrock") {
									setApiConfigurationField("awsCustomArn", "")
								}

								// Clear reasoning effort when switching models to allow the new model's default to take effect
								// This is especially important for GPT-5 models which default to "medium"
								if (selectedProvider === "openai-native") {
									setApiConfigurationField("reasoningEffort", undefined)
								}
							}}>
							<SelectTrigger className="w-full">
								<SelectValue placeholder={t("settings:common.select")} />
							</SelectTrigger>
							<SelectContent>
								{selectedProviderModels.map((option) => (
									<SelectItem key={option.value} value={option.value}>
										{option.label}
									</SelectItem>
								))}
								{selectedProvider === "bedrock" && (
									<SelectItem value="custom-arn">{t("settings:labels.useCustomArn")}</SelectItem>
								)}
							</SelectContent>
						</Select>
					</div>

					{selectedProvider === "bedrock" && selectedModelId === "custom-arn" && (
						<BedrockCustomArn
							apiConfiguration={apiConfiguration}
							setApiConfigurationField={setApiConfigurationField}
						/>
					)}

					<ModelInfoView
						apiProvider={selectedProvider}
						selectedModelId={selectedModelId}
						modelInfo={selectedModelInfo}
						isDescriptionExpanded={isDescriptionExpanded}
						setIsDescriptionExpanded={setIsDescriptionExpanded}
					/>
				</>
			)}

			<ThinkingBudget
				key={`${selectedProvider}-${selectedModelId}`}
				apiConfiguration={apiConfiguration}
				setApiConfigurationField={setApiConfigurationField}
				modelInfo={selectedModelInfo}
			/>

			{/* Gate Verbosity UI by capability flag */}
			{selectedModelInfo?.supportsVerbosity && (
				<Verbosity
					apiConfiguration={apiConfiguration}
					setApiConfigurationField={setApiConfigurationField}
					modelInfo={selectedModelInfo}
				/>
			)}

			{
				// kilocode_change start
				(selectedProvider === "kilocode" || selectedProvider === "openrouter") &&
					(apiConfiguration.kilocodeOrganizationId ? (
						<KiloProviderRoutingManagedByOrganization />
					) : (
						<KiloProviderRouting
							apiConfiguration={apiConfiguration}
							setApiConfigurationField={setApiConfigurationField}
							kilocodeDefaultModel={kilocodeDefaultModel}
						/>
					))
				// kilocode_change end
			}

			{!fromWelcomeView && (
				<Collapsible open={isAdvancedSettingsOpen} onOpenChange={setIsAdvancedSettingsOpen}>
					<CollapsibleTrigger className="flex items-center gap-1 w-full cursor-pointer hover:opacity-80 mb-2">
						<span className={`codicon codicon-chevron-${isAdvancedSettingsOpen ? "down" : "right"}`}></span>
						<span className="font-medium">{t("settings:advancedSettings.title")}</span>
					</CollapsibleTrigger>
					<CollapsibleContent className="space-y-3">
						<TodoListSettingsControl
							todoListEnabled={apiConfiguration.todoListEnabled}
							onChange={(field, value) => setApiConfigurationField(field, value)}
						/>
						<DiffSettingsControl
							diffEnabled={apiConfiguration.diffEnabled}
							fuzzyMatchThreshold={apiConfiguration.fuzzyMatchThreshold}
							onChange={(field, value) => setApiConfigurationField(field, value)}
						/>
						{selectedModelInfo?.supportsTemperature !== false && (
							<TemperatureControl
								value={apiConfiguration.modelTemperature}
								onChange={handleInputChange("modelTemperature", noTransform)}
								maxValue={2}
							/>
						)}
						<RateLimitSecondsControl
							value={apiConfiguration.rateLimitSeconds || 0}
							onChange={(value) => setApiConfigurationField("rateLimitSeconds", value)}
						/>
						<ConsecutiveMistakeLimitControl
							value={
								apiConfiguration.consecutiveMistakeLimit !== undefined
									? apiConfiguration.consecutiveMistakeLimit
									: DEFAULT_CONSECUTIVE_MISTAKE_LIMIT
							}
							onChange={(value) => setApiConfigurationField("consecutiveMistakeLimit", value)}
						/>
						{/* kilocode_change start
						selectedProvider === "openrouter" &&
							openRouterModelProviders &&
							Object.keys(openRouterModelProviders).length > 0 && (
								<div>
									<div className="flex items-center gap-1">
										<label className="block font-medium mb-1">
											{t("settings:providers.openRouter.providerRouting.title")}
										</label>
										<a href={`https://openrouter.ai/${selectedModelId}/providers`}>
											<ExternalLinkIcon className="w-4 h-4" />
										</a>
									</div>
									<Select
										value={
											apiConfiguration?.openRouterSpecificProvider ||
											OPENROUTER_DEFAULT_PROVIDER_NAME
										}
										onValueChange={(value) =>
											setApiConfigurationField("openRouterSpecificProvider", value)
										}>
										<SelectTrigger className="w-full">
											<SelectValue placeholder={t("settings:common.select")} />
										</SelectTrigger>
										<SelectContent>
											<SelectItem value={OPENROUTER_DEFAULT_PROVIDER_NAME}>
												{OPENROUTER_DEFAULT_PROVIDER_NAME}
											</SelectItem>
											{Object.entries(openRouterModelProviders).map(([value, { label }]) => (
												<SelectItem key={value} value={value}>
													{label}
												</SelectItem>
											))}
										</SelectContent>
									</Select>
									<div className="text-sm text-vscode-descriptionForeground mt-1">
										{t("settings:providers.openRouter.providerRouting.description")}{" "}
										<a href="https://openrouter.ai/docs/features/provider-routing">
											{t("settings:providers.openRouter.providerRouting.learnMore")}.
										</a>
									</div>
								</div>
							)
							kilocode_change end */}
					</CollapsibleContent>
				</Collapsible>
			)}
		</div>
	)
}

export default memo(ApiOptions)<|MERGE_RESOLUTION|>--- conflicted
+++ resolved
@@ -77,11 +77,8 @@
 	DeepSeek,
 	Doubao,
 	Gemini,
-<<<<<<< HEAD
 	GeminiCli,
 	GeminiFj,
-=======
->>>>>>> 75acbabd
 	Glama,
 	Groq,
 	HuggingFace,
@@ -369,11 +366,8 @@
 				"qwen-code": { field: "apiModelId", default: qwenCodeDefaultModelId },
 				"openai-native": { field: "apiModelId", default: openAiNativeDefaultModelId },
 				gemini: { field: "apiModelId", default: geminiDefaultModelId },
-<<<<<<< HEAD
 				"gemini-cli": { field: "apiModelId", default: geminiCliDefaultModelId },
 				"gemini-fj": { field: "apiModelId", default: geminiFjDefaultModelId },
-=======
->>>>>>> 75acbabd
 				deepseek: { field: "apiModelId", default: deepSeekDefaultModelId },
 				doubao: { field: "apiModelId", default: doubaoDefaultModelId },
 				moonshot: { field: "apiModelId", default: moonshotDefaultModelId },
@@ -622,7 +616,6 @@
 				/>
 			)}
 
-<<<<<<< HEAD
 			{selectedProvider === "gemini-cli" && (
 				<GeminiCli apiConfiguration={apiConfiguration} setApiConfigurationField={setApiConfigurationField} />
 			)}
@@ -631,8 +624,6 @@
 				<GeminiFj apiConfiguration={apiConfiguration} setApiConfigurationField={setApiConfigurationField} />
 			)}
 
-=======
->>>>>>> 75acbabd
 			{selectedProvider === "openai" && (
 				<OpenAICompatible
 					apiConfiguration={apiConfiguration}
