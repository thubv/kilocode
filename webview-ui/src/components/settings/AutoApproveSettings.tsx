--- conflicted
+++ resolved
@@ -47,11 +47,8 @@
 		| "alwaysAllowFollowupQuestions"
 		| "followupAutoApproveTimeoutMs"
 		| "allowedCommands"
-<<<<<<< HEAD
 		| "showAutoApproveMenu" // kilocode_change
-=======
 		| "alwaysAllowUpdateTodoList"
->>>>>>> 39ab0067
 	>
 }
 
