--- conflicted
+++ resolved
@@ -6,11 +6,7 @@
 import { vscode } from "../../utils/vscode"
 import ApiOptions from "../settings/ApiOptions"
 import { Tab, TabContent } from "../common/Tab"
-<<<<<<< HEAD
-=======
-import { Alert } from "../common/Alert"
 import { useAppTranslation } from "../../i18n/TranslationContext"
->>>>>>> 95ba760d
 
 const WelcomeView = () => {
 	const { apiConfiguration, currentApiConfigName, setApiConfiguration, uriScheme } = useExtensionState()
@@ -34,13 +30,8 @@
 	return (
 		<Tab>
 			<TabContent className="flex flex-col gap-5">
-<<<<<<< HEAD
-				<h2 className="m-0 p-0">Hi, welcome to Kilo Code!</h2>
-=======
 				<h2 className="m-0 p-0">{t("welcome:greeting")}</h2>
 				<div>{t("welcome:introduction")}</div>
-				<Alert className="font-bold text-sm">{t("welcome:notice")}</Alert>
->>>>>>> 95ba760d
 				<ApiOptions
 					fromWelcomeView
 					apiConfiguration={apiConfiguration || {}}
@@ -52,13 +43,9 @@
 			</TabContent>
 			<div className="sticky bottom-0 bg-vscode-sideBar-background p-5">
 				<div className="flex flex-col gap-1">
-<<<<<<< HEAD
 					{apiConfiguration?.apiProvider === "kilocode" ? null : (
-						<VSCodeButton onClick={handleSubmit}>Let's go!</VSCodeButton>
+						<VSCodeButton onClick={handleSubmit}>{t("welcome:start")}</VSCodeButton>
 					)}
-=======
-					<VSCodeButton onClick={handleSubmit}>{t("welcome:start")}</VSCodeButton>
->>>>>>> 95ba760d
 					{errorMessage && <div className="text-vscode-errorForeground">{errorMessage}</div>}
 				</div>
 			</div>
