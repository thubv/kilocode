{
	"name": "@roo-code/vscode-webview",
	"private": true,
	"type": "module",
	"scripts": {
		"lint": "eslint src --ext=ts,tsx --max-warnings=0",
		"check-types": "tsc",
		"pretest": "turbo run bundle --cwd ..",
		"test": "vitest run",
		"format": "prettier --write src",
		"dev": "vite",
		"build": "tsc -b && vite build",
		"build:nightly": "tsc -b && vite build --mode nightly",
		"preview": "vite preview",
		"clean": "rimraf ../src/webview-ui ../apps/vscode-nightly/build/webview-ui tsconfig.tsbuildinfo .turbo"
	},
	"dependencies": {
		"@radix-ui/react-alert-dialog": "^1.1.6",
		"@radix-ui/react-checkbox": "^1.1.5",
		"@radix-ui/react-collapsible": "^1.1.3",
		"@radix-ui/react-dialog": "^1.1.6",
		"@radix-ui/react-dropdown-menu": "^2.1.5",
		"@radix-ui/react-icons": "^1.3.2",
		"@radix-ui/react-popover": "^1.1.6",
		"@radix-ui/react-portal": "^1.1.5",
		"@radix-ui/react-progress": "^1.1.2",
		"@radix-ui/react-select": "^2.1.6",
		"@radix-ui/react-separator": "^1.1.2",
		"@radix-ui/react-slider": "^1.2.3",
		"@radix-ui/react-slot": "^1.1.2",
		"@radix-ui/react-tooltip": "^1.1.8",
		"@roo-code/types": "workspace:^",
		"@tailwindcss/vite": "^4.0.0",
		"@tanstack/react-query": "^5.68.0",
		"@vscode/codicons": "^0.0.36",
		"@vscode/webview-ui-toolkit": "^1.4.0",
		"axios": "^1.7.4",
		"class-variance-authority": "^0.7.1",
		"clsx": "^2.1.1",
		"cmdk": "^1.0.0",
		"date-fns": "^4.1.0",
		"debounce": "^2.1.1",
		"dompurify": "^3.2.6",
		"fast-deep-equal": "^3.1.3",
		"fzf": "^0.5.2",
		"i18next": "^25.0.0",
		"i18next-http-backend": "^3.0.2",
		"knuth-shuffle-seeded": "^1.0.6",
		"lru-cache": "^11.1.0",
		"lucide-react": "^0.518.0",
		"mermaid": "^11.4.1",
		"posthog-js": "^1.227.2",
		"pretty-bytes": "^6.1.1",
		"react": "^18.3.1",
		"react-countup": "^6.5.3",
		"react-dom": "^18.3.1",
		"react-i18next": "^15.4.1",
		"react-markdown": "^9.0.3",
		"react-remark": "^2.1.0",
		"react-textarea-autosize": "^8.5.3",
		"react-use": "^17.5.1",
		"react-virtuoso": "^4.7.13",
		"rehype-highlight": "^7.0.0",
		"remark-gfm": "^4.0.1",
		"remove-markdown": "^0.6.0",
		"shell-quote": "^1.8.2",
		"shiki": "^3.2.1",
		"source-map": "^0.7.4",
		"styled-components": "^6.1.13",
		"tailwind-merge": "^2.6.0",
		"tailwindcss": "^4.0.0",
		"tailwindcss-animate": "^1.0.7",
		"unist-util-visit": "^5.0.0",
		"use-sound": "^5.0.0",
		"vscode-material-icons": "^0.1.1",
		"vscrui": "^0.2.2",
		"zod": "^3.25.61"
	},
	"devDependencies": {
		"@roo-code/config-eslint": "workspace:^",
		"@roo-code/config-typescript": "workspace:^",
		"@storybook/addon-essentials": "^8.4.7",
		"@storybook/addon-interactions": "^8.4.7",
		"@storybook/react": "^8.4.7",
		"@storybook/react-vite": "^8.4.7",
		"@storybook/testing-library": "^0.2.2",
		"@testing-library/jest-dom": "^6.6.3",
		"@testing-library/react": "^16.2.0",
		"@testing-library/user-event": "^14.6.1",
		"@types/node": "20.x",
		"@types/react": "^18.3.23",
		"@types/react-dom": "^18.3.5",
		"@types/shell-quote": "^1.7.5",
		"@types/vscode-webview": "^1.57.5",
		"@vitejs/plugin-react": "^4.3.4",
		"@vitest/ui": "^3.2.3",
		"identity-obj-proxy": "^3.0.0",
<<<<<<< HEAD
		"jest": "^29.7.0",
		"jest-environment-jsdom": "^29.7.0",
		"jest-simple-dot-reporter": "^1.0.5",
		"storybook": "^8.4.7",
		"ts-jest": "^29.2.5",
=======
		"jsdom": "^26.0.0",
>>>>>>> 6ca706b0
		"typescript": "5.8.3",
		"vite": "6.3.5",
		"vitest": "^3.2.3"
	}
}<|MERGE_RESOLUTION|>--- conflicted
+++ resolved
@@ -95,15 +95,12 @@
 		"@vitejs/plugin-react": "^4.3.4",
 		"@vitest/ui": "^3.2.3",
 		"identity-obj-proxy": "^3.0.0",
-<<<<<<< HEAD
 		"jest": "^29.7.0",
 		"jest-environment-jsdom": "^29.7.0",
 		"jest-simple-dot-reporter": "^1.0.5",
 		"storybook": "^8.4.7",
 		"ts-jest": "^29.2.5",
-=======
 		"jsdom": "^26.0.0",
->>>>>>> 6ca706b0
 		"typescript": "5.8.3",
 		"vite": "6.3.5",
 		"vitest": "^3.2.3"
