import { z } from "zod"

import type { Keys, Equals, AssertEqual } from "./type-fu.js"

/**
 * ExperimentId
 */

<<<<<<< HEAD
export const experimentIds = ["autocomplete", "autoCondenseContext", "powerSteering"] as const //kilocode_change:autocomplete
=======
export const experimentIds = ["powerSteering", "concurrentFileReads"] as const
>>>>>>> 69f72002

export const experimentIdsSchema = z.enum(experimentIds)

export type ExperimentId = z.infer<typeof experimentIdsSchema>

/**
 * Experiments
 */

export const experimentsSchema = z.object({
	powerSteering: z.boolean(),
<<<<<<< HEAD
	autocomplete: z.boolean(), // kilocode_change
=======
	concurrentFileReads: z.boolean(),
>>>>>>> 69f72002
})

export type Experiments = z.infer<typeof experimentsSchema>

type _AssertExperiments = AssertEqual<Equals<ExperimentId, Keys<Experiments>>><|MERGE_RESOLUTION|>--- conflicted
+++ resolved
@@ -6,11 +6,7 @@
  * ExperimentId
  */
 
-<<<<<<< HEAD
-export const experimentIds = ["autocomplete", "autoCondenseContext", "powerSteering"] as const //kilocode_change:autocomplete
-=======
-export const experimentIds = ["powerSteering", "concurrentFileReads"] as const
->>>>>>> 69f72002
+export const experimentIds = ["autocomplete", "powerSteering", "concurrentFileReads"] as const //kilocode_change:autocomplete
 
 export const experimentIdsSchema = z.enum(experimentIds)
 
@@ -22,11 +18,8 @@
 
 export const experimentsSchema = z.object({
 	powerSteering: z.boolean(),
-<<<<<<< HEAD
+	concurrentFileReads: z.boolean(),
 	autocomplete: z.boolean(), // kilocode_change
-=======
-	concurrentFileReads: z.boolean(),
->>>>>>> 69f72002
 })
 
 export type Experiments = z.infer<typeof experimentsSchema>
