--- conflicted
+++ resolved
@@ -6,12 +6,8 @@
  * ExperimentId
  */
 
-<<<<<<< HEAD
 const kilocodeExperimentIds = ["inlineAssist"] as const // kilocode_change
-export const experimentIds = ["powerSteering", "multiFileApplyDiff"] as const
-=======
 export const experimentIds = ["powerSteering", "multiFileApplyDiff", "preventFocusDisruption"] as const
->>>>>>> 1695c83c
 
 export const experimentIdsSchema = z.enum([...experimentIds, ...kilocodeExperimentIds])
 
@@ -24,11 +20,8 @@
 export const experimentsSchema = z.object({
 	powerSteering: z.boolean().optional(),
 	multiFileApplyDiff: z.boolean().optional(),
-<<<<<<< HEAD
 	inlineAssist: z.boolean().optional(), // kilocode_change
-=======
 	preventFocusDisruption: z.boolean().optional(),
->>>>>>> 1695c83c
 })
 
 export type Experiments = z.infer<typeof experimentsSchema>
