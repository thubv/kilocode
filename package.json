--- conflicted
+++ resolved
@@ -2,15 +2,9 @@
 	"name": "kilo-code",
 	"displayName": "%extension.displayName%",
 	"description": "%extension.description%",
-<<<<<<< HEAD
 	"publisher": "kilocode",
 	"version": "4.19.0",
 	"icon": "assets/icons/logo-outline-black.png",
-=======
-	"publisher": "RooVeterinaryInc",
-	"version": "3.14.3",
-	"icon": "assets/icons/icon.png",
->>>>>>> 11f65c5b
 	"galleryBanner": {
 		"color": "#FFFFFF",
 		"theme": "light"
