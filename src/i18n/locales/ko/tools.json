--- conflicted
+++ resolved
@@ -6,12 +6,8 @@
 		"definitionsOnly": " (정의만)",
 		"maxLines": " (최대 {{max}}행)"
 	},
-<<<<<<< HEAD
-	"toolRepetitionLimitReached": "Kilo Code가 같은 동작({{toolName}})을 반복적으로 시도하면서 루프에 갇힌 것 같습니다. 이는 현재 전략에 문제가 있을 수 있음을 나타냅니다. 작업을 다시 표현하거나, 더 구체적인 지침을 제공하거나, 다른 접근 방식으로 안내해 보세요."
-=======
-	"toolRepetitionLimitReached": "Roo가 같은 동작({{toolName}})을 반복적으로 시도하면서 루프에 갇힌 것 같습니다. 이는 현재 전략에 문제가 있을 수 있음을 나타냅니다. 작업을 다시 표현하거나, 더 구체적인 지침을 제공하거나, 다른 접근 방식으로 안내해 보세요.",
+	"toolRepetitionLimitReached": "Kilo Code가 같은 동작({{toolName}})을 반복적으로 시도하면서 루프에 갇힌 것 같습니다. 이는 현재 전략에 문제가 있을 수 있음을 나타냅니다. 작업을 다시 표현하거나, 더 구체적인 지침을 제공하거나, 다른 접근 방식으로 안내해 보세요.",
 	"codebaseSearch": {
 		"approval": "코드베이스에서 '{{query}}' 검색 중..."
 	}
->>>>>>> 582a117a
 }