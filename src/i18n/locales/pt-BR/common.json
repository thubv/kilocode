--- conflicted
+++ resolved
@@ -227,10 +227,6 @@
 	},
 	"mdm": {
 		"errors": {
-<<<<<<< HEAD
-			"cloud_auth_required": "Sua organização requer autenticação do Kilo Code Cloud. Faça login para continuar.",
-			"organization_mismatch": "Você deve estar autenticado com a conta Kilo Code Cloud da sua organização.",
-=======
 			"cloud_auth_required": "Sua organização requer autenticação do Roo Code Cloud. Faça login para continuar.",
 			"organization_mismatch": "Você deve estar autenticado com a conta Roo Code Cloud da sua organização.",
 			"manual_url_empty": "Por favor, insira uma URL de callback válida",
@@ -238,7 +234,6 @@
 			"manual_url_missing_params": "URL de callback inválida: parâmetros obrigatórios ausentes (code e state)",
 			"manual_url_auth_failed": "Autenticação manual por URL falhou",
 			"manual_url_auth_error": "Falha na autenticação",
->>>>>>> 68352562
 			"verification_failed": "Não foi possível verificar a autenticação da organização."
 		},
 		"info": {
