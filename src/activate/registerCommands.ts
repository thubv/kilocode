import * as vscode from "vscode"
import delay from "delay"

import type { CommandId } from "@roo-code/types"
import { TelemetryService } from "@roo-code/telemetry"

import { getCommand } from "../utils/commands"
import { ClineProvider } from "../core/webview/ClineProvider"
import { exportSettings } from "../core/config/importExport" // kilocode_change
import { ContextProxy } from "../core/config/ContextProxy"
import { focusPanel } from "../utils/focusPanel"

import { registerHumanRelayCallback, unregisterHumanRelayCallback, handleHumanRelayResponse } from "./humanRelay"
import { handleNewTask } from "./handleTask"
import { CodeIndexManager } from "../services/code-index/manager"
import { importSettingsWithFeedback } from "../core/config/importExport"
import { MdmService } from "../services/mdm/MdmService"
import { t } from "../i18n"
import { generateTerminalCommand } from "../utils/terminalCommandGenerator" // kilocode_change

/**
 * Helper to get the visible ClineProvider instance or log if not found.
 */
export function getVisibleProviderOrLog(outputChannel: vscode.OutputChannel): ClineProvider | undefined {
	const visibleProvider = ClineProvider.getVisibleInstance()
	if (!visibleProvider) {
		outputChannel.appendLine("Cannot find any visible Kilo Code instances.")
		return undefined
	}
	return visibleProvider
}

// Store panel references in both modes
let sidebarPanel: vscode.WebviewView | undefined = undefined
let tabPanel: vscode.WebviewPanel | undefined = undefined

/**
 * Get the currently active panel
 * @returns WebviewPanel或WebviewView
 */
export function getPanel(): vscode.WebviewPanel | vscode.WebviewView | undefined {
	return tabPanel || sidebarPanel
}

/**
 * Set panel references
 */
export function setPanel(
	newPanel: vscode.WebviewPanel | vscode.WebviewView | undefined,
	type: "sidebar" | "tab",
): void {
	if (type === "sidebar") {
		sidebarPanel = newPanel as vscode.WebviewView
		tabPanel = undefined
	} else {
		tabPanel = newPanel as vscode.WebviewPanel
		sidebarPanel = undefined
	}
}

export type RegisterCommandOptions = {
	context: vscode.ExtensionContext
	outputChannel: vscode.OutputChannel
	provider: ClineProvider
}

export const registerCommands = (options: RegisterCommandOptions) => {
	const { context } = options

	for (const [id, callback] of Object.entries(getCommandsMap(options))) {
		const command = getCommand(id as CommandId)
		context.subscriptions.push(vscode.commands.registerCommand(command, callback))
	}
}

const getCommandsMap = ({ context, outputChannel }: RegisterCommandOptions): Record<CommandId, any> => ({
	activationCompleted: () => {},
	cloudButtonClicked: () => {
		const visibleProvider = getVisibleProviderOrLog(outputChannel)

		if (!visibleProvider) {
			return
		}

		TelemetryService.instance.captureTitleButtonClicked("cloud")

		visibleProvider.postMessageToWebview({ type: "action", action: "cloudButtonClicked" })
	},
	plusButtonClicked: async () => {
		const visibleProvider = getVisibleProviderOrLog(outputChannel)

		if (!visibleProvider) {
			return
		}

		TelemetryService.instance.captureTitleButtonClicked("plus")

		await visibleProvider.removeClineFromStack()
		await visibleProvider.refreshWorkspace()
		await visibleProvider.postMessageToWebview({ type: "action", action: "chatButtonClicked" })
		// Send focusInput action immediately after chatButtonClicked
		// This ensures the focus happens after the view has switched
		await visibleProvider.postMessageToWebview({ type: "action", action: "focusInput" })
	},
	mcpButtonClicked: () => {
		const visibleProvider = getVisibleProviderOrLog(outputChannel)

		if (!visibleProvider) {
			return
		}

		TelemetryService.instance.captureTitleButtonClicked("mcp")

		visibleProvider.postMessageToWebview({ type: "action", action: "mcpButtonClicked" })
	},
	promptsButtonClicked: () => {
		const visibleProvider = getVisibleProviderOrLog(outputChannel)

		if (!visibleProvider) {
			return
		}

		TelemetryService.instance.captureTitleButtonClicked("prompts")

		visibleProvider.postMessageToWebview({ type: "action", action: "promptsButtonClicked" })
	},
	popoutButtonClicked: () => {
		TelemetryService.instance.captureTitleButtonClicked("popout")

		return openClineInNewTab({ context, outputChannel })
	},
	openInNewTab: () => openClineInNewTab({ context, outputChannel }),
	settingsButtonClicked: () => {
		const visibleProvider = getVisibleProviderOrLog(outputChannel)

		if (!visibleProvider) {
			return
		}

		TelemetryService.instance.captureTitleButtonClicked("settings")

		visibleProvider.postMessageToWebview({ type: "action", action: "settingsButtonClicked" })
		// Also explicitly post the visibility message to trigger scroll reliably
		visibleProvider.postMessageToWebview({ type: "action", action: "didBecomeVisible" })
	},
	historyButtonClicked: () => {
		const visibleProvider = getVisibleProviderOrLog(outputChannel)

		if (!visibleProvider) {
			return
		}

		TelemetryService.instance.captureTitleButtonClicked("history")

		visibleProvider.postMessageToWebview({ type: "action", action: "historyButtonClicked" })
	},
	// kilocode_change begin
	profileButtonClicked: () => {
		const visibleProvider = getVisibleProviderOrLog(outputChannel)

		if (!visibleProvider) {
			return
		}

		visibleProvider.postMessageToWebview({ type: "action", action: "profileButtonClicked" })
	},
	helpButtonClicked: () => {
		vscode.env.openExternal(vscode.Uri.parse("https://kilocode.ai"))
	},
	// kilocode_change end
	marketplaceButtonClicked: () => {
		const visibleProvider = getVisibleProviderOrLog(outputChannel)
		if (!visibleProvider) return
		visibleProvider.postMessageToWebview({ type: "action", action: "marketplaceButtonClicked" })
	},
	showHumanRelayDialog: (params: { requestId: string; promptText: string }) => {
		const panel = getPanel()

		if (panel) {
			panel?.webview.postMessage({
				type: "showHumanRelayDialog",
				requestId: params.requestId,
				promptText: params.promptText,
			})
		}
	},
	registerHumanRelayCallback: registerHumanRelayCallback,
	unregisterHumanRelayCallback: unregisterHumanRelayCallback,
	handleHumanRelayResponse: handleHumanRelayResponse,
	newTask: handleNewTask,
	setCustomStoragePath: async () => {
		const { promptForCustomStoragePath } = await import("../utils/storage")
		await promptForCustomStoragePath()
	},
	importSettings: async (filePath?: string) => {
		const visibleProvider = getVisibleProviderOrLog(outputChannel)
		if (!visibleProvider) {
			return
		}

		await importSettingsWithFeedback(
			{
				providerSettingsManager: visibleProvider.providerSettingsManager,
				contextProxy: visibleProvider.contextProxy,
				customModesManager: visibleProvider.customModesManager,
				provider: visibleProvider,
			},
			filePath,
		)
	},
	focusPanel: async () => {
		try {
			await focusPanel(tabPanel, sidebarPanel)
		} catch (error) {
			outputChannel.appendLine(`Error focusing panel: ${error}`)
		}
	},
	acceptInput: () => {
		const visibleProvider = getVisibleProviderOrLog(outputChannel)

		if (!visibleProvider) {
			return
		}

		visibleProvider.postMessageToWebview({ type: "acceptInput" })
	}, // kilocode_change begin
	focusChatInput: async () => {
		try {
			await vscode.commands.executeCommand("kilo-code.SidebarProvider.focus")
			await delay(100)

			let visibleProvider = getVisibleProviderOrLog(outputChannel)

			if (!visibleProvider) {
				// If still no visible provider, try opening in a new tab
				const tabProvider = await openClineInNewTab({ context, outputChannel })
				await delay(100)
				visibleProvider = tabProvider
			}

			visibleProvider?.postMessageToWebview({
				type: "action",
				action: "focusChatInput",
			})
		} catch (error) {
			outputChannel.appendLine(`Error in focusChatInput: ${error}`)
		}
	},
	generateTerminalCommand: async () => await generateTerminalCommand({ outputChannel, context }), // kilocode_change
	exportSettings: async () => {
		const visibleProvider = getVisibleProviderOrLog(outputChannel)
		if (!visibleProvider) return

		await exportSettings({
			providerSettingsManager: visibleProvider.providerSettingsManager,
			contextProxy: visibleProvider.contextProxy,
		})
	},
	// Handle external URI - used by JetBrains plugin to forward auth tokens
	handleExternalUri: async (uriString: string) => {
		const visibleProvider = getVisibleProviderOrLog(outputChannel)
		if (!visibleProvider) {
			return
		}

		try {
			// Parse the URI string and create a VSCode URI object
			const uri = vscode.Uri.parse(uriString)

			// Import and use the existing handleUri function
			const { handleUri } = await import("./handleUri")
			await handleUri(uri)

			outputChannel.appendLine(`Successfully handled external URI: ${uriString}`)
		} catch (error) {
			outputChannel.appendLine(`Error handling external URI: ${uriString}, error: ${error}`)
		}
	},
<<<<<<< HEAD
	// kilocode_change end
=======
	toggleAutoApprove: async () => {
		const visibleProvider = getVisibleProviderOrLog(outputChannel)

		if (!visibleProvider) {
			return
		}

		visibleProvider.postMessageToWebview({
			type: "action",
			action: "toggleAutoApprove",
		})
	},
>>>>>>> 17ae7e2d
})

export const openClineInNewTab = async ({ context, outputChannel }: Omit<RegisterCommandOptions, "provider">) => {
	// (This example uses webviewProvider activation event which is necessary to
	// deserialize cached webview, but since we use retainContextWhenHidden, we
	// don't need to use that event).
	// https://github.com/microsoft/vscode-extension-samples/blob/main/webview-sample/src/extension.ts
	const contextProxy = await ContextProxy.getInstance(context)
	const codeIndexManager = CodeIndexManager.getInstance(context)

	// Get the existing MDM service instance to ensure consistent policy enforcement
	let mdmService: MdmService | undefined
	try {
		mdmService = MdmService.getInstance()
	} catch (error) {
		// MDM service not initialized, which is fine - extension can work without it
		mdmService = undefined
	}

	const tabProvider = new ClineProvider(context, outputChannel, "editor", contextProxy, mdmService)
	const lastCol = Math.max(...vscode.window.visibleTextEditors.map((editor) => editor.viewColumn || 0))

	// Check if there are any visible text editors, otherwise open a new group
	// to the right.
	const hasVisibleEditors = vscode.window.visibleTextEditors.length > 0

	if (!hasVisibleEditors) {
		await vscode.commands.executeCommand("workbench.action.newGroupRight")
	}

	const targetCol = hasVisibleEditors ? Math.max(lastCol + 1, 1) : vscode.ViewColumn.Two

	const newPanel = vscode.window.createWebviewPanel(ClineProvider.tabPanelId, "Kilo Code", targetCol, {
		enableScripts: true,
		retainContextWhenHidden: true,
		localResourceRoots: [context.extensionUri],
	})

	// Save as tab type panel.
	setPanel(newPanel, "tab")

	newPanel.iconPath = {
		light: vscode.Uri.joinPath(context.extensionUri, "assets", "icons", "kilo.png"),
		dark: vscode.Uri.joinPath(context.extensionUri, "assets", "icons", "kilo-dark.png"),
	}

	await tabProvider.resolveWebviewView(newPanel)

	// Add listener for visibility changes to notify webview
	newPanel.onDidChangeViewState(
		(e) => {
			const panel = e.webviewPanel
			if (panel.visible) {
				panel.webview.postMessage({ type: "action", action: "didBecomeVisible" }) // Use the same message type as in SettingsView.tsx
			}
		},
		null, // First null is for `thisArgs`
		context.subscriptions, // Register listener for disposal
	)

	// Handle panel closing events.
	newPanel.onDidDispose(
		() => {
			setPanel(undefined, "tab")
		},
		null,
		context.subscriptions, // Also register dispose listener
	)

	// Lock the editor group so clicking on files doesn't open them over the panel.
	await delay(100)
	await vscode.commands.executeCommand("workbench.action.lockEditorGroup")

	return tabProvider
}<|MERGE_RESOLUTION|>--- conflicted
+++ resolved
@@ -276,9 +276,7 @@
 			outputChannel.appendLine(`Error handling external URI: ${uriString}, error: ${error}`)
 		}
 	},
-<<<<<<< HEAD
 	// kilocode_change end
-=======
 	toggleAutoApprove: async () => {
 		const visibleProvider = getVisibleProviderOrLog(outputChannel)
 
@@ -291,7 +289,6 @@
 			action: "toggleAutoApprove",
 		})
 	},
->>>>>>> 17ae7e2d
 })
 
 export const openClineInNewTab = async ({ context, outputChannel }: Omit<RegisterCommandOptions, "provider">) => {
