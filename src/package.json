{
	"name": "kilo-code",
	"displayName": "%extension.displayName%",
	"description": "%extension.description%",
	"publisher": "kilocode",
<<<<<<< HEAD
	"version": "4.64.2",
=======
	"version": "4.67.0",
>>>>>>> 5909a6f7
	"icon": "assets/icons/logo-outline-black.png",
	"galleryBanner": {
		"color": "#FFFFFF",
		"theme": "light"
	},
	"engines": {
		"vscode": "^1.84.0",
		"node": "20.19.2"
	},
	"author": {
		"name": "Kilo Code"
	},
	"repository": {
		"type": "git",
		"url": "https://github.com/Kilo-Org/kilocode"
	},
	"homepage": "https://kilocode.ai",
	"categories": [
		"AI",
		"Chat",
		"Programming Languages",
		"Education",
		"Snippets",
		"Testing"
	],
	"keywords": [
		"cline",
		"claude",
		"dev",
		"mcp",
		"openrouter",
		"coding",
		"agent",
		"autonomous",
		"chatgpt",
		"sonnet",
		"ai",
		"llama",
		"Kilo Code",
		"kilocode",
		"roo code",
		"roocode"
	],
	"activationEvents": [
		"onLanguage",
		"onStartupFinished"
	],
	"main": "./dist/extension.js",
	"contributes": {
		"walkthroughs": [
			{
				"id": "kiloCodeWalkthrough",
				"title": "5 ways Kilo Code helps you code",
				"description": "You now have a personal AI coding assistant.",
				"steps": [
					{
						"id": "welcome",
						"title": "Write code for you",
						"description": "Describe what you want to build. Kilo Code will write it from scratch, generate the files, and run them for you.",
						"media": {
							"markdown": "./dist/walkthrough/step1.md"
						}
					},
					{
						"id": "getting-started",
						"title": "Understand your codebase",
						"description": "Need clarity on how something works? Ask Kilo Code about any part of your files and get a clear explanation.",
						"media": {
							"markdown": "./dist/walkthrough/step2.md"
						},
						"content": {
							"path": "./dist/walkthrough/step2.md"
						}
					},
					{
						"id": "modes",
						"title": "Get things working again",
						"description": "Stuck on an error? Kilo Code can find the issue, fix it, and get your code running.",
						"media": {
							"markdown": "./dist/walkthrough/step3.md"
						}
					},
					{
						"id": "code-actions",
						"title": "Plan your logic",
						"description": "Not sure where to start? Map out your logic and structure before writing a single line of code.",
						"media": {
							"markdown": "./dist/walkthrough/step4.md"
						}
					},
					{
						"id": "advanced-features",
						"title": "And more",
						"description": "Improve your prompt, add context, or create your own custom modes.",
						"media": {
							"markdown": "./dist/walkthrough/step5.md"
						}
					}
				]
			}
		],
		"viewsContainers": {
			"activitybar": [
				{
					"id": "kilo-code-ActivityBar",
					"title": "%views.activitybar.title%",
					"icon": "assets/icons/kilo.png",
					"darkIcon": "assets/icons/kilo-dark.png",
					"when": "isMac"
				}
			]
		},
		"views": {
			"kilo-code-ActivityBar": [
				{
					"type": "webview",
					"id": "kilo-code.SidebarProvider",
					"name": "%views.sidebar.name%"
				}
			]
		},
		"commands": [
			{
				"command": "kilo-code.plusButtonClicked",
				"title": "%command.newTask.title%",
				"icon": "$(add)"
			},
			{
				"command": "kilo-code.mcpButtonClicked",
				"title": "%command.mcpServers.title%",
				"icon": "$(server)"
			},
			{
				"command": "kilo-code.importSettings",
				"title": "%command.importSettings.title%",
				"category": "%configuration.title%"
			},
			{
				"command": "kilo-code.exportSettings",
				"title": "Export Settings",
				"category": "%configuration.title%"
			},
			{
				"command": "kilo-code.promptsButtonClicked",
				"title": "%command.prompts.title%",
				"icon": "$(organization)"
			},
			{
				"command": "kilo-code.historyButtonClicked",
				"title": "%command.history.title%",
				"icon": "$(history)"
			},
			{
				"command": "kilo-code.marketplaceButtonClicked",
				"title": "%command.marketplace.title%",
				"icon": "$(extensions)"
			},
			{
				"command": "kilo-code.popoutButtonClicked",
				"title": "%command.openInEditor.title%",
				"icon": "$(link-external)"
			},
			{
				"command": "kilo-code.settingsButtonClicked",
				"title": "%command.settings.title%",
				"icon": "$(settings-gear)"
			},
			{
				"command": "kilo-code.helpButtonClicked",
				"title": "%command.documentation.title%",
				"icon": "$(question)"
			},
			{
				"command": "kilo-code.openInNewTab",
				"title": "%command.openInNewTab.title%",
				"category": "%configuration.title%"
			},
			{
				"command": "kilo-code.explainCode",
				"title": "%command.explainCode.title%",
				"category": "%configuration.title%"
			},
			{
				"command": "kilo-code.fixCode",
				"title": "%command.fixCode.title%",
				"category": "%configuration.title%"
			},
			{
				"command": "kilo-code.improveCode",
				"title": "%command.improveCode.title%",
				"category": "%configuration.title%"
			},
			{
				"command": "kilo-code.addToContext",
				"title": "%command.addToContext.title%",
				"category": "%configuration.title%"
			},
			{
				"command": "kilo-code.newTask",
				"title": "%command.newTask.title%",
				"category": "%configuration.title%"
			},
			{
				"command": "kilo-code.terminalAddToContext",
				"title": "%command.terminal.addToContext.title%",
				"category": "%extension.displayName%"
			},
			{
				"command": "kilo-code.terminalFixCommand",
				"title": "%command.terminal.fixCommand.title%",
				"category": "%extension.displayName%"
			},
			{
				"command": "kilo-code.terminalExplainCommand",
				"title": "%command.terminal.explainCommand.title%",
				"category": "%extension.displayName%"
			},
			{
				"command": "kilo-code.setCustomStoragePath",
				"title": "%command.setCustomStoragePath.title%",
				"category": "%configuration.title%"
			},
			{
				"command": "kilo-code.focusChatInput",
				"title": "%command.focusInput.title%",
				"category": "%configuration.title%"
			},
			{
				"command": "kilo-code.acceptInput",
				"title": "%command.acceptInput.title%",
				"category": "%configuration.title%"
			},
			{
				"command": "kilo-code.profileButtonClicked",
				"title": "%command.profile.title%",
				"icon": "$(account)",
				"category": "%configuration.title%"
			},
			{
				"command": "kilo-code.generateCommitMessage",
				"title": "%command.generateCommitMessage.title%",
				"icon": {
					"light": "assets/icons/kilo-light.svg",
					"dark": "assets/icons/kilo-dark.svg"
				},
				"category": "%configuration.title%"
			},
			{
				"command": "kilo-code.ghost.generateSuggestions",
				"title": "%ghost.commands.generateSuggestions%",
				"category": "%configuration.title%"
			},
			{
				"command": "kilo-code.ghost.cancelSuggestions",
				"title": "%ghost.commands.cancelSuggestions%",
				"category": "%configuration.title%"
			},
			{
				"command": "kilo-code.ghost.applyCurrentSuggestions",
				"title": "%ghost.commands.applyCurrentSuggestion%",
				"category": "%configuration.title%"
			},
			{
				"command": "kilo-code.ghost.applyAllSuggestions",
				"title": "%ghost.commands.applyAllSuggestions%",
				"category": "%configuration.title%"
			},
			{
				"command": "kilo-code.ghost.promptCodeSuggestion",
				"title": "%ghost.commands.promptCodeSuggestion%",
				"category": "%configuration.title%"
			},
			{
				"command": "kilo-code.ghost.goToNextSuggestion",
				"title": "%ghost.commands.goToNextSuggestion%",
				"category": "%configuration.title%"
			},
			{
				"command": "kilo-code.ghost.goToPreviousSuggestion",
				"title": "%ghost.commands.goToPreviousSuggestion%",
				"category": "%configuration.title%"
			}
		],
		"keybindings": [
			{
				"command": "kilo-code.focusChatInput",
				"key": "ctrl+shift+a",
				"mac": "cmd+shift+a",
				"when": "true"
			},
			{
				"command": "editor.action.inlineSuggest.commit",
				"key": "tab",
				"when": "inlineSuggestionVisible && editorTextFocus && !editorTabMovesFocus && !inSnippetMode && !suggestWidgetVisible && editorLangId != 'markdown'"
			},
			{
				"command": "kilo-code.ghost.applyAllSuggestions",
				"key": "shift+tab",
				"when": "editorTextFocus && !editorTabMovesFocus && !inSnippetMode && kilocode.ghost.hasSuggestions"
			},
			{
				"command": "kilo-code.ghost.applyCurrentSuggestions",
				"key": "tab",
				"when": "editorTextFocus && !editorTabMovesFocus && !inSnippetMode && kilocode.ghost.hasSuggestions"
			},
			{
				"command": "kilo-code.ghost.cancelSuggestions",
				"key": "escape",
				"when": "editorTextFocus && !editorTabMovesFocus && !inSnippetMode && kilocode.ghost.hasSuggestions"
			},
			{
				"command": "kilo-code.ghost.goToNextSuggestion",
				"key": "down",
				"when": "editorTextFocus && !editorTabMovesFocus && !inSnippetMode && kilocode.ghost.hasSuggestions"
			},
			{
				"command": "kilo-code.ghost.goToPreviousSuggestion",
				"key": "up",
				"when": "editorTextFocus && !editorTabMovesFocus && !inSnippetMode && kilocode.ghost.hasSuggestions"
			},
			{
				"command": "kilo-code.ghost.promptCodeSuggestion",
				"key": "ctrl+i",
				"mac": "cmd+i",
				"when": "editorTextFocus && !editorTabMovesFocus && !inSnippetMode && kilocode.ghost.enableQuickInlineTaskKeybinding"
			},
			{
				"command": "kilo-code.ghost.generateSuggestions",
				"key": "ctrl+l",
				"mac": "cmd+l",
				"when": "editorTextFocus && !editorTabMovesFocus && !inSnippetMode && kilocode.ghost.enableAutoInlineTaskKeybinding"
			}
		],
		"menus": {
			"editor/context": [
				{
					"submenu": "kilo-code.contextMenu",
					"group": "navigation"
				}
			],
			"kilo-code.contextMenu": [
				{
					"command": "kilo-code.explainCode",
					"group": "1_actions@1"
				},
				{
					"command": "kilo-code.fixCode",
					"group": "1_actions@2"
				},
				{
					"command": "kilo-code.improveCode",
					"group": "1_actions@3"
				},
				{
					"command": "kilo-code.addToContext",
					"group": "1_actions@4"
				}
			],
			"terminal/context": [
				{
					"submenu": "kilo-code.terminalMenu",
					"group": "navigation"
				}
			],
			"kilo-code.terminalMenu": [
				{
					"command": "kilo-code.terminalAddToContext",
					"group": "1_actions@1"
				},
				{
					"command": "kilo-code.terminalFixCommand",
					"group": "1_actions@2"
				},
				{
					"command": "kilo-code.terminalExplainCommand",
					"group": "1_actions@3"
				}
			],
			"view/title": [
				{
					"command": "kilo-code.plusButtonClicked",
					"group": "navigation@1",
					"when": "view == kilo-code.SidebarProvider"
				},
				{
					"command": "kilo-code.mcpButtonClicked",
					"group": "navigation@2",
					"when": "view == kilo-code.SidebarProvider"
				},
				{
					"command": "kilo-code.historyButtonClicked",
					"group": "navigation@3",
					"when": "view == kilo-code.SidebarProvider"
				},
				{
					"command": "kilo-code.profileButtonClicked",
					"group": "navigation@4",
					"when": "view == kilo-code.SidebarProvider"
				},
				{
					"command": "kilo-code.settingsButtonClicked",
					"group": "navigation@5",
					"when": "view == kilo-code.SidebarProvider"
				},
				{
					"command": "kilo-code.popoutButtonClicked",
					"group": "navigation@6",
					"when": "view == kilo-code.SidebarProvider"
				},
				{
					"command": "kilo-code.helpButtonClicked",
					"group": "navigation@8",
					"when": "false && view == kilo-code.SidebarProvider"
				}
			],
			"editor/title": [
				{
					"command": "kilo-code.plusButtonClicked",
					"group": "navigation@1",
					"when": "activeWebviewPanelId == kilo-code.TabPanelProvider"
				},
				{
					"command": "kilo-code.mcpButtonClicked",
					"group": "navigation@2",
					"when": "activeWebviewPanelId == kilo-code.TabPanelProvider"
				},
				{
					"command": "kilo-code.historyButtonClicked",
					"group": "navigation@3",
					"when": "activeWebviewPanelId == kilo-code.TabPanelProvider"
				},
				{
					"command": "kilo-code.popoutButtonClicked",
					"group": "navigation@4",
					"when": "activeWebviewPanelId == kilo-code.TabPanelProvider"
				},
				{
					"command": "kilo-code.settingsButtonClicked",
					"group": "navigation@5",
					"when": "activeWebviewPanelId == kilo-code.TabPanelProvider"
				},
				{
					"command": "kilo-code.helpButtonClicked",
					"group": "navigation@6",
					"when": "activeWebviewPanelId == kilo-code.TabPanelProvider"
				}
			],
			"scm/input": [
				{
					"command": "kilo-code.generateCommitMessage",
					"group": "navigation"
				}
			],
			"scm/title": [
				{
					"command": "kilo-code.generateCommitMessage",
					"when": "scmProvider == git",
					"group": "navigation"
				}
			]
		},
		"submenus": [
			{
				"id": "kilo-code.contextMenu",
				"label": "%views.contextMenu.label%"
			},
			{
				"id": "kilo-code.terminalMenu",
				"label": "%views.terminalMenu.label%"
			}
		],
		"configuration": {
			"title": "%configuration.title%",
			"properties": {
				"kilo-code.allowedCommands": {
					"type": "array",
					"items": {
						"type": "string"
					},
					"default": [
						"npm test",
						"npm install",
						"tsc",
						"git log",
						"git diff",
						"git show"
					],
					"description": "%commands.allowedCommands.description%"
				},
				"kilo-code.deniedCommands": {
					"type": "array",
					"items": {
						"type": "string"
					},
					"default": [],
					"description": "%commands.deniedCommands.description%"
				},
				"kilo-code.commandExecutionTimeout": {
					"type": "number",
					"default": 0,
					"minimum": 0,
					"maximum": 600,
					"description": "%commands.commandExecutionTimeout.description%"
				},
				"kilo-code.vsCodeLmModelSelector": {
					"type": "object",
					"properties": {
						"vendor": {
							"type": "string",
							"description": "%settings.vsCodeLmModelSelector.vendor.description%"
						},
						"family": {
							"type": "string",
							"description": "%settings.vsCodeLmModelSelector.family.description%"
						}
					},
					"description": "%settings.vsCodeLmModelSelector.description%"
				},
				"kilo-code.customStoragePath": {
					"type": "string",
					"default": "",
					"description": "%settings.customStoragePath.description%"
				},
				"kilo-code.enableCodeActions": {
					"type": "boolean",
					"default": true,
					"description": "%settings.enableCodeActions.description%"
				},
				"kilo-code.autoImportSettingsPath": {
					"type": "string",
					"default": "",
					"description": "%settings.autoImportSettingsPath.description%"
				}
			}
		},
		"codeActions": [
			{
				"languages": [
					"*"
				],
				"providedCodeActionKinds": [
					"vscode.CodeActionKind.QuickFix"
				]
			}
		]
	},
	"scripts": {
		"lint": "eslint . --ext=ts --max-warnings=0",
		"check-types": "tsc --noEmit",
		"pretest": "turbo run bundle --cwd ..",
		"test": "vitest run",
		"format": "prettier --write .",
		"bundle": "node esbuild.mjs",
		"vscode:prepublish": "pnpm bundle --production",
		"vsix": "mkdirp ../bin && vsce package --no-dependencies --out ../bin",
		"publish:marketplace": "vsce publish --no-dependencies && ovsx publish --no-dependencies",
		"watch:bundle": "pnpm bundle --watch",
		"watch:tsc": "cd .. && tsc --noEmit --watch --project src/tsconfig.json",
		"clean": "rimraf README.md CHANGELOG.md LICENSE dist mock .turbo"
	},
	"dependencies": {
		"@anthropic-ai/bedrock-sdk": "^0.22.0",
		"@anthropic-ai/sdk": "^0.51.0",
		"@anthropic-ai/vertex-sdk": "^0.11.3",
		"@aws-sdk/client-bedrock-runtime": "^3.812.0",
		"@aws-sdk/credential-providers": "^3.806.0",
		"@cerebras/cerebras_cloud_sdk": "^1.35.0",
		"@google/genai": "^1.0.0",
		"@lmstudio/sdk": "^1.1.1",
		"@mistralai/mistralai": "^1.3.6",
		"@modelcontextprotocol/sdk": "^1.9.0",
		"@qdrant/js-client-rest": "^1.14.0",
		"@roo-code/cloud": "workspace:^",
		"@roo-code/ipc": "workspace:^",
		"@roo-code/telemetry": "workspace:^",
		"@roo-code/types": "workspace:^",
		"@types/lodash.debounce": "^4.0.9",
		"@vscode/codicons": "^0.0.36",
		"async-mutex": "^0.5.0",
		"axios": "^1.7.4",
		"cheerio": "^1.0.0",
		"chokidar": "^4.0.1",
		"clone-deep": "^4.0.1",
		"default-shell": "^2.2.0",
		"delay": "^6.0.0",
		"diff": "^5.2.0",
		"diff-match-patch": "^1.0.5",
		"exceljs": "^4.4.0",
		"fast-deep-equal": "^3.1.3",
		"fast-xml-parser": "^5.0.0",
		"fastest-levenshtein": "^1.0.16",
		"fuse.js": "^7.1.0",
		"fzf": "^0.5.2",
		"get-folder-size": "^5.0.0",
		"google-auth-library": "^9.15.1",
		"i18next": "^25.0.0",
		"ignore": "^7.0.3",
		"isbinaryfile": "^5.0.2",
		"lodash.debounce": "^4.0.8",
		"lru-cache": "^11.1.0",
		"mammoth": "^1.8.0",
		"monaco-vscode-textmate-theme-converter": "^0.1.7",
		"node-cache": "^5.1.2",
		"node-ipc": "^12.0.0",
		"ollama": "^0.5.16",
		"openai": "^5.0.0",
		"os-name": "^6.0.0",
		"p-limit": "^6.2.0",
		"p-wait-for": "^5.0.2",
		"pdf-parse": "^1.1.1",
		"pkce-challenge": "^5.0.0",
		"pretty-bytes": "^7.0.0",
		"proper-lockfile": "^4.1.2",
		"ps-tree": "^1.2.0",
		"puppeteer-chromium-resolver": "^24.0.0",
		"puppeteer-core": "^23.4.0",
		"reconnecting-eventsource": "^1.6.4",
		"sanitize-filename": "^1.6.3",
		"say": "^0.16.0",
		"serialize-error": "^12.0.0",
		"simple-git": "^3.27.0",
		"sound-play": "^1.1.0",
		"stream-json": "^1.8.0",
		"string-similarity": "^4.0.4",
		"strip-ansi": "^7.1.0",
		"strip-bom": "^5.0.0",
		"tiktoken": "^1.0.21",
		"tmp": "^0.2.3",
		"tree-sitter-wasms": "^0.1.12",
		"turndown": "^7.2.0",
		"uri-js": "^4.4.1",
		"uuid": "^11.1.0",
		"vscode-material-icons": "^0.1.1",
		"web-tree-sitter": "^0.25.6",
		"workerpool": "^9.2.0",
		"yaml": "^2.8.0",
		"zod": "^3.25.61"
	},
	"devDependencies": {
		"@roo-code/build": "workspace:^",
		"@roo-code/config-eslint": "workspace:^",
		"@roo-code/config-typescript": "workspace:^",
		"@types/clone-deep": "^4.0.4",
		"@types/debug": "^4.1.12",
		"@types/diff": "^5.2.1",
		"@types/diff-match-patch": "^1.0.36",
		"@types/glob": "^8.1.0",
		"@types/mocha": "^10.0.10",
		"@types/node": "20.x",
		"@types/node-cache": "^4.1.3",
		"@types/node-ipc": "^9.2.3",
		"@types/proper-lockfile": "^4.1.4",
		"@types/ps-tree": "^1.1.6",
		"@types/stream-json": "^1.7.8",
		"@types/string-similarity": "^4.0.2",
		"@types/tmp": "^0.2.6",
		"@types/turndown": "^5.0.5",
		"@types/vscode": "^1.84.0",
		"@vscode/test-electron": "^2.5.2",
		"@vscode/vsce": "3.3.2",
		"esbuild": "^0.25.0",
		"execa": "^9.5.2",
		"glob": "^11.0.1",
		"mkdirp": "^3.0.1",
		"nock": "^14.0.4",
		"npm-run-all2": "^8.0.1",
		"ovsx": "0.10.4",
		"rimraf": "^6.0.1",
		"tsup": "^8.4.0",
		"tsx": "^4.19.3",
		"typescript": "5.8.3",
		"vitest": "^3.2.3",
		"zod-to-ts": "^1.2.0"
	}
}<|MERGE_RESOLUTION|>--- conflicted
+++ resolved
@@ -3,11 +3,7 @@
 	"displayName": "%extension.displayName%",
 	"description": "%extension.description%",
 	"publisher": "kilocode",
-<<<<<<< HEAD
-	"version": "4.64.2",
-=======
 	"version": "4.67.0",
->>>>>>> 5909a6f7
 	"icon": "assets/icons/logo-outline-black.png",
 	"galleryBanner": {
 		"color": "#FFFFFF",
