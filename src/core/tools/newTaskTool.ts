import delay from "delay"
import * as vscode from "vscode"

import { RooCodeEventName, TodoItem } from "@roo-code/types"

import { ToolUse, AskApproval, HandleError, PushToolResult, RemoveClosingTag } from "../../shared/tools"
import { Task } from "../task/Task"
import { defaultModeSlug, getModeBySlug } from "../../shared/modes"
import { formatResponse } from "../prompts/responses"
import { t } from "../../i18n"
import { parseMarkdownChecklist } from "./updateTodoListTool"
import { Package } from "../../shared/package"

export async function newTaskTool(
	cline: Task,
	block: ToolUse,
	askApproval: AskApproval,
	handleError: HandleError,
	pushToolResult: PushToolResult,
	removeClosingTag: RemoveClosingTag,
) {
	const mode: string | undefined = block.params.mode
	const message: string | undefined = block.params.message
	const todos: string | undefined = block.params.todos

	try {
		if (block.partial) {
			const partialMessage = JSON.stringify({
				tool: "newTask",
				mode: removeClosingTag("mode", mode),
				content: removeClosingTag("message", message),
				todos: removeClosingTag("todos", todos),
			})

			await cline.ask("tool", partialMessage, block.partial).catch(() => {})
			return
		} else {
			// Validate required parameters
			if (!mode) {
				cline.consecutiveMistakeCount++
				cline.recordToolError("new_task")
				pushToolResult(await cline.sayAndCreateMissingParamError("new_task", "mode"))
				return
			}

			if (!message) {
				cline.consecutiveMistakeCount++
				cline.recordToolError("new_task")
				pushToolResult(await cline.sayAndCreateMissingParamError("new_task", "message"))
				return
			}

			// Get the VSCode setting for requiring todos
			const provider = cline.providerRef.deref()
			if (!provider) {
				pushToolResult(formatResponse.toolError("Provider reference lost"))
				return
			}
			const state = await provider.getState()

			// Use Package.name (dynamic at build time) as the VSCode configuration namespace.
			// Supports multiple extension variants (e.g., stable/nightly) without hardcoded strings.
			const requireTodos = vscode.workspace
<<<<<<< HEAD
				.getConfiguration("kilo-code")
=======
				.getConfiguration(Package.name)
>>>>>>> 8cff25ab
				.get<boolean>("newTaskRequireTodos", false)

			// Check if todos are required based on VSCode setting
			// Note: undefined means not provided, empty string is valid
			if (requireTodos && todos === undefined) {
				cline.consecutiveMistakeCount++
				cline.recordToolError("new_task")
				pushToolResult(await cline.sayAndCreateMissingParamError("new_task", "todos"))
				return
			}

			// Parse todos if provided, otherwise use empty array
			let todoItems: TodoItem[] = []
			if (todos) {
				try {
					todoItems = parseMarkdownChecklist(todos)
				} catch (error) {
					cline.consecutiveMistakeCount++
					cline.recordToolError("new_task")
					pushToolResult(formatResponse.toolError("Invalid todos format: must be a markdown checklist"))
					return
				}
			}

			cline.consecutiveMistakeCount = 0
			// Un-escape one level of backslashes before '@' for hierarchical subtasks
			// Un-escape one level: \\@ -> \@ (removes one backslash for hierarchical subtasks)
			const unescapedMessage = message.replace(/\\\\@/g, "\\@")

			// Verify the mode exists
			const targetMode = getModeBySlug(mode, state?.customModes)

			if (!targetMode) {
				pushToolResult(formatResponse.toolError(`Invalid mode: ${mode}`))
				return
			}

			const toolMessage = JSON.stringify({
				tool: "newTask",
				mode: targetMode.name,
				content: message,
				todos: todoItems,
			})

			const didApprove = await askApproval("tool", toolMessage)

			if (!didApprove) {
				return
			}

			// Provider is guaranteed to be defined here due to earlier check

			if (cline.enableCheckpoints) {
				cline.checkpointSave(true)
			}

			// Preserve the current mode so we can resume with it later.
			cline.pausedModeSlug = (await provider.getState()).mode ?? defaultModeSlug

			// kilocode_change start: Switch to the desired mode BEFORE creating the task
			await provider.handleModeSwitch(mode)
			// Small delay to ensure mode switch has propagated
			await delay(100)
			// kilocode_change end

			// Create new task instance first (this preserves parent's current mode in its history)
			const newCline = await provider.createTask(unescapedMessage, undefined, cline, {
				initialTodos: todoItems,
			})
			if (!newCline) {
				await provider.handleModeSwitch(cline.pausedModeSlug) // kilocode_change: if task creation failed, switch back to the parent's mode
				pushToolResult(t("tools:newTask.errors.policy_restriction"))
				return
			}

			// kilocode_change start: Switch to the desired mode BEFORE creating the task above
			// // Now switch the newly created task to the desired mode
			// await provider.handleModeSwitch(mode)

			// // Delay to allow mode change to take effect
			// await delay(500)
			// kilocode_change end

			cline.emit(RooCodeEventName.TaskSpawned, newCline.taskId)

			pushToolResult(
				`Successfully created new task in ${targetMode.name} mode with message: ${unescapedMessage} and ${todoItems.length} todo items`,
			)

			// Set the isPaused flag to true so the parent
			// task can wait for the sub-task to finish.
			cline.isPaused = true
			cline.emit(RooCodeEventName.TaskPaused)

			return
		}
	} catch (error) {
		await handleError("creating new task", error)
		return
	}
}<|MERGE_RESOLUTION|>--- conflicted
+++ resolved
@@ -61,11 +61,7 @@
 			// Use Package.name (dynamic at build time) as the VSCode configuration namespace.
 			// Supports multiple extension variants (e.g., stable/nightly) without hardcoded strings.
 			const requireTodos = vscode.workspace
-<<<<<<< HEAD
-				.getConfiguration("kilo-code")
-=======
 				.getConfiguration(Package.name)
->>>>>>> 8cff25ab
 				.get<boolean>("newTaskRequireTodos", false)
 
 			// Check if todos are required based on VSCode setting
