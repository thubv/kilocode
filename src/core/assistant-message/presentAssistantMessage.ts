--- conflicted
+++ resolved
@@ -29,13 +29,10 @@
 import { formatResponse } from "../prompts/responses"
 import { validateToolUse } from "../tools/validateToolUse"
 import { Task } from "../task/Task"
-<<<<<<< HEAD
-import { newRuleTool } from "../tools/newRuleTool"
+import { newRuleTool } from "../tools/newRuleTool" // kilocode_change
 import { reportBugTool } from "../tools/reportBugTool" // kilocode_change
 import { condenseTool } from "../tools/condenseTool" // kilocode_change
-=======
 import { codebaseSearchTool } from "../tools/codebaseSearchTool"
->>>>>>> 582a117a
 
 /**
  * Processes and presents assistant message content to the user interface.
