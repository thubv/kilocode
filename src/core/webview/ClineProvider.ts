--- conflicted
+++ resolved
@@ -701,77 +701,6 @@
 
 		// If the extension is starting a new session, clear previous task state.
 		await this.removeClineFromStack()
-<<<<<<< HEAD
-
-		this.log("Webview view resolved")
-	}
-
-	// When initializing a new task, (not from history but from a tool command
-	// new_task) there is no need to remove the previous task since the new
-	// task is a subtask of the previous one, and when it finishes it is removed
-	// from the stack and the caller is resumed in this way we can have a chain
-	// of tasks, each one being a sub task of the previous one until the main
-	// task is finished.
-	public async createTask(
-		text?: string,
-		images?: string[],
-		parentTask?: Task,
-		options: Partial<
-			Pick<
-				TaskOptions,
-				| "enableDiff"
-				| "enableCheckpoints"
-				| "fuzzyMatchThreshold"
-				| "consecutiveMistakeLimit"
-				| "experiments"
-				| "initialTodos"
-			>
-		> = {},
-	) {
-		const {
-			apiConfiguration,
-			organizationAllowList,
-			diffEnabled: enableDiff,
-			enableCheckpoints,
-			fuzzyMatchThreshold,
-			experiments,
-			cloudUserInfo,
-			remoteControlEnabled,
-		} = await this.getState()
-
-		if (!ProfileValidator.isProfileAllowed(apiConfiguration, organizationAllowList)) {
-			throw new OrganizationAllowListViolationError(t("common:errors.violated_organization_allowlist"))
-		}
-
-		const task = new Task({
-			context: this.context, // kilocode_change
-			provider: this,
-			apiConfiguration,
-			enableDiff,
-			enableCheckpoints,
-			fuzzyMatchThreshold,
-			consecutiveMistakeLimit: apiConfiguration.consecutiveMistakeLimit,
-			task: text,
-			images,
-			experiments,
-			rootTask: this.clineStack.length > 0 ? this.clineStack[0] : undefined,
-			parentTask,
-			taskNumber: this.clineStack.length + 1,
-			onCreated: this.taskCreationCallback,
-			enableTaskBridge: isRemoteControlEnabled(cloudUserInfo, remoteControlEnabled),
-			initialTodos: options.initialTodos,
-			...options,
-		})
-
-		await this.addClineToStack(task)
-
-		this.log(
-			`[subtasks] ${task.parentTask ? "child" : "parent"} task ${task.taskId}.${task.instanceId} instantiated`,
-		)
-
-		return task
-=======
->>>>>>> 8cff25ab
 	}
 
 	public async createTaskWithHistoryItem(historyItem: HistoryItem & { rootTask?: Task; parentTask?: Task }) {
@@ -1232,13 +1161,7 @@
 		}
 
 		await this.postStateToWebview()
-<<<<<<< HEAD
 		await TelemetryService.instance.updateIdentity(providerSettings.kilocodeToken ?? "") // kilocode_change
-	}
-
-	// Task Management
-=======
->>>>>>> 8cff25ab
 
 		if (providerSettings.apiProvider) {
 			this.emit(RooCodeEventName.ProviderProfileChanged, { name, provider: providerSettings.apiProvider })
@@ -1846,15 +1769,10 @@
 			telemetrySetting,
 			telemetryKey,
 			machineId,
-<<<<<<< HEAD
-			showRooIgnoredFiles: showRooIgnoredFiles ?? true,
+			showRooIgnoredFiles: showRooIgnoredFiles ?? false,
 			showAutoApproveMenu: showAutoApproveMenu ?? false, // kilocode_change
 			showTaskTimeline: showTaskTimeline ?? true, // kilocode_change
 			language, // kilocode_change
-=======
-			showRooIgnoredFiles: showRooIgnoredFiles ?? false,
-			language: language ?? formatLanguage(vscode.env.language),
->>>>>>> 8cff25ab
 			renderContext: this.renderContext,
 			maxReadFileLine: maxReadFileLine ?? -1,
 			maxImageFileSize: maxImageFileSize ?? 5,
@@ -2056,13 +1974,9 @@
 			openRouterUseMiddleOutTransform: stateValues.openRouterUseMiddleOutTransform ?? true,
 			browserToolEnabled: stateValues.browserToolEnabled ?? true,
 			telemetrySetting: stateValues.telemetrySetting || "unset",
-<<<<<<< HEAD
-			showRooIgnoredFiles: stateValues.showRooIgnoredFiles ?? true,
+			showRooIgnoredFiles: stateValues.showRooIgnoredFiles ?? false,
 			showAutoApproveMenu: stateValues.showAutoApproveMenu ?? false, // kilocode_change
 			showTaskTimeline: stateValues.showTaskTimeline ?? true, // kilocode_change
-=======
-			showRooIgnoredFiles: stateValues.showRooIgnoredFiles ?? false,
->>>>>>> 8cff25ab
 			maxReadFileLine: stateValues.maxReadFileLine ?? -1,
 			maxImageFileSize: stateValues.maxImageFileSize ?? 5,
 			maxTotalImageSize: stateValues.maxTotalImageSize ?? 20,
@@ -2248,14 +2162,6 @@
 			return
 		}
 
-<<<<<<< HEAD
-		await ExtensionBridgeService.handleRemoteControlState(
-			userInfo,
-			enabled,
-			{ ...bridgeConfig, provider: this as any, sessionId: vscode.env.sessionId },
-			(message: string) => this.log(message),
-		)
-=======
 		await BridgeOrchestrator.connectOrDisconnect(userInfo, enabled, {
 			...config,
 			provider: this,
@@ -2263,23 +2169,14 @@
 		})
 
 		const bridge = BridgeOrchestrator.getInstance()
->>>>>>> 8cff25ab
 
 		if (bridge) {
 			const currentTask = this.getCurrentTask()
 
 			if (currentTask && !currentTask.enableBridge) {
 				try {
-<<<<<<< HEAD
-					currentTask.bridgeService = ExtensionBridgeService.getInstance()
-
-					if (currentTask.bridgeService) {
-						await currentTask.bridgeService.subscribeToTask(currentTask as any)
-					}
-=======
 					currentTask.enableBridge = true
 					await BridgeOrchestrator.subscribeToTask(currentTask)
->>>>>>> 8cff25ab
 				} catch (error) {
 					const message = `[ClineProvider#remoteControlEnabled] BridgeOrchestrator.subscribeToTask() failed: ${error instanceof Error ? error.message : String(error)}`
 					this.log(message)
@@ -2473,6 +2370,7 @@
 
 		const task = new Task({
 			provider: this,
+			context: this.context, // kilocode_change
 			apiConfiguration,
 			enableDiff,
 			enableCheckpoints,
@@ -2754,7 +2652,6 @@
 		}
 	}
 
-<<<<<<< HEAD
 	// kilocode_change:
 	// MCP Marketplace
 	private async fetchMcpMarketplaceFromApi(silent: boolean = false): Promise<McpMarketplaceCatalog | undefined> {
@@ -2971,16 +2868,9 @@
 	}
 
 	// kilocode_change end
-	/**
-	 * Gets the CodeIndexManager for the current active workspace
-	 * @returns CodeIndexManager instance for the current workspace or the default one
-	 */
-	public getCurrentWorkspaceCodeIndexManager(): CodeIndexManager | undefined {
-		return CodeIndexManager.getInstance(this.context)
-=======
+
 	public get cwd() {
 		return getWorkspacePath()
->>>>>>> 8cff25ab
 	}
 
 	/**
