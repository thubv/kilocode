--- conflicted
+++ resolved
@@ -15,19 +15,12 @@
 	"command.terminal.explainCommand.title": "Expliquer cette Commande",
 	"command.terminal.generateCommand.title": "Kilo Code : Générer une Commande de Terminal",
 	"command.acceptInput.title": "Accepter l'Entrée/Suggestion",
-<<<<<<< HEAD
+	"command.toggleAutoApprove.title": "Basculer Auto-Approbation",
 	"command.generateCommitMessage.title": "Générer un message de commit avec Kilo",
 	"views.activitybar.title": "Kilo Code",
 	"views.contextMenu.label": "Kilo Code",
 	"views.terminalMenu.label": "Kilo Code",
 	"views.sidebar.name": "Kilo Code",
-=======
-	"command.toggleAutoApprove.title": "Basculer Auto-Approbation",
-	"views.activitybar.title": "Roo Code",
-	"views.contextMenu.label": "Roo Code",
-	"views.terminalMenu.label": "Roo Code",
-	"views.sidebar.name": "Roo Code",
->>>>>>> 17ae7e2d
 	"command.mcpServers.title": "Serveurs MCP",
 	"command.prompts.title": "Modes",
 	"command.history.title": "Historique",
@@ -51,7 +44,7 @@
 	"settings.autoImportSettingsPath.description": "Chemin d'accès à un fichier de configuration Kilo Code à importer automatiquement au démarrage de l'extension. Prend en charge les chemins absolus et les chemins relatifs au répertoire de base (par exemple, '~/Documents/kilo-code-settings.json'). Laisser vide pour désactiver l'importation automatique.",
 	"settings.useAgentRules.description": "Activer le chargement des fichiers AGENTS.md pour les règles spécifiques à l'agent (voir https://agent-rules.org/)",
 	"settings.apiRequestTimeout.description": "Temps maximum en secondes d'attente pour les réponses de l'API (0 = pas de timeout, 1-3600s, par défaut : 600s). Des valeurs plus élevées sont recommandées pour les fournisseurs locaux comme LM Studio et Ollama qui peuvent nécessiter plus de temps de traitement.",
-<<<<<<< HEAD
+	"settings.newTaskRequireTodos.description": "Exiger le paramètre todos lors de la création de nouvelles tâches avec l'outil new_task",
 	"settings.codeIndex.embeddingBatchSize.description": "La taille du lot pour les opérations d'embedding lors de l'indexation du code. Ajustez ceci selon les limites de votre fournisseur d'API. Par défaut, c'est 60.",
 	"ghost.input.title": "Écrivain fantôme Kilo Code",
 	"ghost.input.placeholder": "Décrivez ce que vous voulez coder...",
@@ -63,8 +56,4 @@
 	"ghost.commands.promptCodeSuggestion": "Tâche Rapide",
 	"ghost.commands.goToNextSuggestion": "Aller à la Suggestion Suivante",
 	"ghost.commands.goToPreviousSuggestion": "Aller à la Suggestion Précédente"
-=======
-	"settings.newTaskRequireTodos.description": "Exiger le paramètre todos lors de la création de nouvelles tâches avec l'outil new_task",
-	"settings.codeIndex.embeddingBatchSize.description": "La taille du lot pour les opérations d'embedding lors de l'indexation du code. Ajustez ceci selon les limites de votre fournisseur d'API. Par défaut, c'est 60."
->>>>>>> 17ae7e2d
 }