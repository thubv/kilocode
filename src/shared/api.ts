import {
	type ModelInfo,
	type ProviderSettings,
	ANTHROPIC_DEFAULT_MAX_TOKENS,
	CLAUDE_CODE_DEFAULT_MAX_OUTPUT_TOKENS,
} from "@roo-code/types"

// ApiHandlerOptions

export type ApiHandlerOptions = Omit<ProviderSettings, "apiProvider">

// kilocode_change start
// Fireworks
// https://fireworks.ai/models
// TODO: Add support for all Fireworks models, currently only supports DeepSeek's serverless models

export const fireworksModels = {
	"accounts/fireworks/models/deepseek-r1": {
		maxTokens: 16384,
		contextWindow: 160000,
		supportsImages: false,
		supportsPromptCache: true,
		inputPrice: 3.0,
		outputPrice: 8.0,
	},

	"accounts/fireworks/models/deepseek-v3": {
		maxTokens: 16384,
		contextWindow: 128_000,
		supportsImages: false,
		supportsPromptCache: true,
		inputPrice: 0.9,
		outputPrice: 0.9,
	},

	"accounts/fireworks/models/llama4-scout-instruct-basic": {
		maxTokens: 16_384,
		contextWindow: 128_000,
		supportsImages: true,
		supportsPromptCache: true,
		inputPrice: 0.15,
		outputPrice: 0.6,
	},

	"accounts/fireworks/models/llama4-maverick-instruct-basic": {
		maxTokens: 16_384,
		contextWindow: 1_000_000,
		supportsImages: true,
		supportsPromptCache: true,
		inputPrice: 0.22,
		outputPrice: 0.88,
	},
} as const satisfies Record<string, ModelInfo>

export type FireworksModelId = keyof typeof fireworksModels
export const fireworksDefaultModelId: FireworksModelId = "accounts/fireworks/models/llama4-maverick-instruct-basic"
// kilocode_change end

// kilocode_change start
// Cerebras
// https://inference-docs.cerebras.ai/api-reference/models

// Cerebras AI Inference Model Definitions - Updated July 2025

export const cerebrasModels = {
	"qwen-3-coder-480b-free": {
		maxTokens: 40000,
		contextWindow: 64000,
		supportsImages: false,
		supportsPromptCache: false,
		inputPrice: 0,
		outputPrice: 0,
<<<<<<< HEAD
		description:
			"Meta Llama 4 Scout (17B), next-generation model for fast instruction-following. ~2,600+ tokens/sec.",
=======
		description: "SOTA coding model with ~2000 tokens/s (free tier)",
>>>>>>> e00ec02b
	},
	"qwen-3-coder-480b": {
		maxTokens: 40000,
		contextWindow: 128000,
		supportsImages: false,
		supportsPromptCache: false,
		inputPrice: 0,
		outputPrice: 0,
		description: "SOTA coding model with ~2000 tokens/s",
	},
	"qwen-3-235b-a22b-instruct-2507": {
		maxTokens: 20000,
		contextWindow: 20000,
		supportsImages: false,
		supportsPromptCache: false,
		inputPrice: 0,
		outputPrice: 0,
		description: "Intelligent model with ~1400 tokens/s",
	},
	"llama-3.3-70b": {
		maxTokens: 64000,
		contextWindow: 64000,
		supportsImages: false,
		supportsPromptCache: false,
		inputPrice: 0,
		outputPrice: 0,
		description: "Powerful model with ~2600 tokens/s",
	},
	"qwen-3-32b": {
		maxTokens: 64000,
		contextWindow: 64000,
		supportsImages: false,
		supportsPromptCache: false,
		inputPrice: 0,
		outputPrice: 0,
		description: "SOTA coding performance with ~2500 tokens/s",
	},
	"qwen-3-235b-a22b-thinking-2507": {
		maxTokens: 32000,
		contextWindow: 65000,
		supportsImages: false,
		supportsPromptCache: false,
		inputPrice: 0,
		outputPrice: 0,
<<<<<<< HEAD
		description:
			"DeepSeek R1 Distill Llama 70B (private preview), advanced distilled reasoning model. ~2,300 tokens/sec.",
=======
		description: "SOTA performance with ~1500 tokens/s",
>>>>>>> e00ec02b
	},
} as const satisfies Record<string, ModelInfo>

export type CerebrasModelId = keyof typeof cerebrasModels
export const cerebrasDefaultModelId: CerebrasModelId = "qwen-3-coder-480b-free"

// kilocode_change end

// RouterName

const routerNames = [
	"openrouter",
	"requesty",
	"glama",
	"unbound",
	"litellm",
	"kilocode-openrouter",
	"ollama",
	"lmstudio",
] as const

export type RouterName = (typeof routerNames)[number]

export const isRouterName = (value: string): value is RouterName => routerNames.includes(value as RouterName)

export function toRouterName(value?: string): RouterName {
	if (value && isRouterName(value)) {
		return value
	}

	throw new Error(`Invalid router name: ${value}`)
}

// RouterModels

export type ModelRecord = Record<string, ModelInfo>

export type RouterModels = Record<RouterName, ModelRecord>

// Reasoning

export const shouldUseReasoningBudget = ({
	model,
	settings,
}: {
	model: ModelInfo
	settings?: ProviderSettings
}): boolean => !!model.requiredReasoningBudget || (!!model.supportsReasoningBudget && !!settings?.enableReasoningEffort)

export const shouldUseReasoningEffort = ({
	model,
	settings,
}: {
	model: ModelInfo
	settings?: ProviderSettings
}): boolean => (!!model.supportsReasoningEffort && !!settings?.reasoningEffort) || !!model.reasoningEffort

export const DEFAULT_HYBRID_REASONING_MODEL_MAX_TOKENS = 16_384
export const DEFAULT_HYBRID_REASONING_MODEL_THINKING_TOKENS = 8_192

// Max Tokens

export const getModelMaxOutputTokens = ({
	modelId,
	model,
	settings,
	format,
}: {
	modelId: string
	model: ModelInfo
	settings?: ProviderSettings
	format?: "anthropic" | "openai" | "gemini" | "openrouter"
}): number | undefined => {
	// Check for Claude Code specific max output tokens setting
	if (settings?.apiProvider === "claude-code") {
		return settings.claudeCodeMaxOutputTokens || CLAUDE_CODE_DEFAULT_MAX_OUTPUT_TOKENS
	}

	if (shouldUseReasoningBudget({ model, settings })) {
		return settings?.modelMaxTokens || DEFAULT_HYBRID_REASONING_MODEL_MAX_TOKENS
	}

	const isAnthropicContext =
		modelId.includes("claude") ||
		format === "anthropic" ||
		(format === "openrouter" && modelId.startsWith("anthropic/"))

	// For "Hybrid" reasoning models, discard the model's actual maxTokens for Anthropic contexts
	if (model.supportsReasoningBudget && isAnthropicContext) {
		return ANTHROPIC_DEFAULT_MAX_TOKENS
	}

	// For Anthropic contexts, always ensure a maxTokens value is set
	if (isAnthropicContext && (!model.maxTokens || model.maxTokens === 0)) {
		return ANTHROPIC_DEFAULT_MAX_TOKENS
	}

	// If model has explicit maxTokens and it's not the full context window, use it
	if (model.maxTokens && model.maxTokens !== model.contextWindow) {
		return model.maxTokens
	}

	// For non-Anthropic formats without explicit maxTokens, return undefined
	if (format) {
		return undefined
	}

	// Default fallback
	return ANTHROPIC_DEFAULT_MAX_TOKENS
}

// GetModelsOptions

export type GetModelsOptions =
	| { provider: "openrouter"; apiKey?: string; baseUrl?: string } // kilocode_change: add apiKey, baseUrl
	| { provider: "glama" }
	| { provider: "requesty"; apiKey?: string }
	| { provider: "unbound"; apiKey?: string }
	| { provider: "litellm"; apiKey: string; baseUrl: string }
	| { provider: "kilocode-openrouter"; kilocodeToken?: string } // kilocode_change
	| { provider: "cerebras"; cerebrasApiKey?: string } // kilocode_change
	| { provider: "ollama"; baseUrl?: string }
	| { provider: "lmstudio"; baseUrl?: string }<|MERGE_RESOLUTION|>--- conflicted
+++ resolved
@@ -70,12 +70,7 @@
 		supportsPromptCache: false,
 		inputPrice: 0,
 		outputPrice: 0,
-<<<<<<< HEAD
-		description:
-			"Meta Llama 4 Scout (17B), next-generation model for fast instruction-following. ~2,600+ tokens/sec.",
-=======
 		description: "SOTA coding model with ~2000 tokens/s (free tier)",
->>>>>>> e00ec02b
 	},
 	"qwen-3-coder-480b": {
 		maxTokens: 40000,
@@ -120,12 +115,7 @@
 		supportsPromptCache: false,
 		inputPrice: 0,
 		outputPrice: 0,
-<<<<<<< HEAD
-		description:
-			"DeepSeek R1 Distill Llama 70B (private preview), advanced distilled reasoning model. ~2,300 tokens/sec.",
-=======
 		description: "SOTA performance with ~1500 tokens/s",
->>>>>>> e00ec02b
 	},
 } as const satisfies Record<string, ModelInfo>
 
