import { GitCommit } from "../utils/git"

import {
	GlobalSettings,
	ProviderSettingsEntry,
	ProviderSettings,
	HistoryItem,
	ModeConfig,
	ExperimentId,
	ClineAsk,
	ClineSay,
	ToolProgressStatus,
	ClineMessage,
} from "../schemas"
import { McpServer } from "./mcp"
import { McpMarketplaceCatalog, McpDownloadResponse } from "./kilocode/mcp"
import { Mode } from "./modes"
import { RouterModels } from "./api"
import { ProfileDataResponsePayload, BalanceDataResponsePayload } from "./WebviewMessage"

export type { ProviderSettingsEntry, ToolProgressStatus }

export interface LanguageModelChatSelector {
	vendor?: string
	family?: string
	version?: string
	id?: string
}

// Represents JSON data that is sent from extension to webview, called
// ExtensionMessage and has 'type' enum which can be 'plusButtonClicked' or
// 'settingsButtonClicked' or 'hello'. Webview will hold state.
export interface ExtensionMessage {
	type:
		| "action"
		| "state"
		| "selectedImages"
		| "theme"
		| "workspaceUpdated"
		| "invoke"
		| "partialMessage"
		| "mcpServers"
		| "enhancedPrompt"
		| "commitSearchResults"
		| "listApiConfig"
		| "routerModels"
		| "openAiModels"
		| "ollamaModels"
		| "lmStudioModels"
		| "vsCodeLmModels"
		| "vsCodeLmApiAvailable"
		| "updatePrompt"
		| "systemPrompt"
		| "autoApprovalEnabled"
		| "updateCustomMode"
		| "deleteCustomMode"
		| "currentCheckpointUpdated"
		| "showHumanRelayDialog"
		| "humanRelayResponse"
		| "humanRelayCancel"
		| "browserToolEnabled"
		| "browserConnectionResult"
		| "remoteBrowserEnabled"
		| "ttsStart"
		| "ttsStop"
		| "maxReadFileLine"
		| "fileSearchResults"
		| "toggleApiConfigPin"
		| "mcpMarketplaceCatalog" // kilocode_change
		| "mcpDownloadDetails" // kilocode_change
		| "showSystemNotification" // kilocode_change
		| "openInBrowser" // kilocode_change
		| "acceptInput"
		| "setHistoryPreviewCollapsed"
		| "commandExecutionStatus"
		| "vsCodeSetting"
<<<<<<< HEAD
		| "profileDataResponse" // kilocode_change
		| "balanceDataResponse" // kilocode_change
=======
		| "condenseTaskContextResponse"
>>>>>>> dbb58f08
	text?: string
	action?:
		| "chatButtonClicked"
		| "settingsButtonClicked"
		| "historyButtonClicked"
		| "promptsButtonClicked"
		| "profileButtonClicked"
		| "didBecomeVisible"
		| "focusChatInput" // kilocode_change
	invoke?: "newChat" | "sendMessage" | "primaryButtonClick" | "secondaryButtonClick" | "setChatBoxMessage"
	state?: ExtensionState
	images?: string[]
	filePaths?: string[]
	openedTabs?: Array<{
		label: string
		isActive: boolean
		path?: string
	}>
	partialMessage?: ClineMessage
	routerModels?: RouterModels
	openAiModels?: string[]
	ollamaModels?: string[]
	lmStudioModels?: string[]
	vsCodeLmModels?: { vendor?: string; family?: string; version?: string; id?: string }[]
	mcpServers?: McpServer[]
	commits?: GitCommit[]
	listApiConfig?: ProviderSettingsEntry[]
	mode?: Mode
	customMode?: ModeConfig
	slug?: string
	success?: boolean
	values?: Record<string, any>
	requestId?: string
	promptText?: string
	results?: { path: string; type: "file" | "folder"; label?: string }[]
	error?: string
	mcpMarketplaceCatalog?: McpMarketplaceCatalog // kilocode_change
	mcpDownloadDetails?: McpDownloadResponse // kilocode_change
	notificationOptions?: {
		title?: string
		subtitle?: string
		message: string
	} // kilocode_change
	url?: string // kilocode_change
	setting?: string
	value?: any
	payload?: ProfileDataResponsePayload | BalanceDataResponsePayload // New: Add payload for profile and balance data
}

export type ExtensionState = Pick<
	GlobalSettings,
	| "currentApiConfigName"
	| "listApiConfigMeta"
	| "pinnedApiConfigs"
	// | "lastShownAnnouncementId"
	| "customInstructions"
	// | "taskHistory" // Optional in GlobalSettings, required here.
	| "autoApprovalEnabled"
	| "alwaysAllowReadOnly"
	| "alwaysAllowReadOnlyOutsideWorkspace"
	| "alwaysAllowWrite"
	| "alwaysAllowWriteOutsideWorkspace"
	// | "writeDelayMs" // Optional in GlobalSettings, required here.
	| "alwaysAllowBrowser"
	| "alwaysApproveResubmit"
	// | "requestDelaySeconds" // Optional in GlobalSettings, required here.
	| "alwaysAllowMcp"
	| "alwaysAllowModeSwitch"
	| "alwaysAllowSubtasks"
	| "alwaysAllowExecute"
	| "allowedCommands"
	| "allowedMaxRequests"
	| "browserToolEnabled"
	| "browserViewportSize"
	| "showAutoApproveMenu" // kilocode_change
	| "screenshotQuality"
	| "remoteBrowserEnabled"
	| "remoteBrowserHost"
	// | "enableCheckpoints" // Optional in GlobalSettings, required here.
	| "ttsEnabled"
	| "ttsSpeed"
	| "soundEnabled"
	| "soundVolume"
	// | "maxOpenTabsContext" // Optional in GlobalSettings, required here.
	// | "maxWorkspaceFiles" // Optional in GlobalSettings, required here.
	// | "showRooIgnoredFiles" // Optional in GlobalSettings, required here.
	// | "maxReadFileLine" // Optional in GlobalSettings, required here.
	| "terminalOutputLineLimit"
	| "terminalShellIntegrationTimeout"
	| "terminalShellIntegrationDisabled"
	| "terminalCommandDelay"
	| "terminalPowershellCounter"
	| "terminalZshClearEolMark"
	| "terminalZshOhMy"
	| "terminalZshP10k"
	| "terminalZdotdir"
	| "terminalCompressProgressBar"
	| "diffEnabled"
	| "fuzzyMatchThreshold"
	// | "experiments" // Optional in GlobalSettings, required here.
	| "language"
	// | "telemetrySetting" // Optional in GlobalSettings, required here.
	// | "mcpEnabled" // Optional in GlobalSettings, required here.
	// | "enableMcpServerCreation" // Optional in GlobalSettings, required here.
	// | "mode" // Optional in GlobalSettings, required here.
	| "modeApiConfigs"
	// | "customModes" // Optional in GlobalSettings, required here.
	| "customModePrompts"
	| "customSupportPrompts"
	| "enhancementApiConfigId"
	| "workflowToggles" // kilocode_change
> & {
	version: string
	clineMessages: ClineMessage[]
	currentTaskItem?: HistoryItem
	apiConfiguration?: ProviderSettings
	uriScheme?: string
	uiKind?: string // kilocode_change
	shouldShowAnnouncement: boolean

	taskHistory: HistoryItem[]

	writeDelayMs: number
	requestDelaySeconds: number

	enableCheckpoints: boolean
	maxOpenTabsContext: number // Maximum number of VSCode open tabs to include in context (0-500)
	maxWorkspaceFiles: number // Maximum number of files to include in current working directory details (0-500)
	showRooIgnoredFiles: boolean // Whether to show .kilocodeignore'd files in listings
	maxReadFileLine: number // Maximum number of lines to read from a file before truncating
	showAutoApproveMenu: boolean // kilocode_change: Whether to show the auto-approve menu in the chat view

	experiments: Record<ExperimentId, boolean> // Map of experiment IDs to their enabled state

	mcpEnabled: boolean
	enableMcpServerCreation: boolean

	mode: Mode
	customModes: ModeConfig[]
	toolRequirements?: Record<string, boolean> // Map of tool names to their requirements (e.g. {"apply_diff": true} if diffEnabled)

	cwd?: string // Current working directory
	machineId?: string
	renderContext: "sidebar" | "editor"
	settingsImportedAt?: number
	historyPreviewCollapsed?: boolean
	autoCondenseContextPercent: number
}

export type { ClineMessage, ClineAsk, ClineSay }

export interface ClineSayTool {
	tool:
		| "editedExistingFile"
		| "appliedDiff"
		| "newFileCreated"
		| "readFile"
		| "fetchInstructions"
		| "listFilesTopLevel"
		| "listFilesRecursive"
		| "listCodeDefinitionNames"
		| "searchFiles"
		| "switchMode"
		| "newTask"
		| "finishTask"
		| "searchAndReplace"
		| "insertContent"
	path?: string
	diff?: string
	content?: string
	regex?: string
	filePattern?: string
	mode?: string
	reason?: string
	isOutsideWorkspace?: boolean
	search?: string
	replace?: string
	useRegex?: boolean
	ignoreCase?: boolean
	startLine?: number
	endLine?: number
	lineNumber?: number
}

// Must keep in sync with system prompt.
export const browserActions = [
	"launch",
	"click",
	"hover",
	"type",
	"scroll_down",
	"scroll_up",
	"resize",
	"close",
] as const

export type BrowserAction = (typeof browserActions)[number]

export interface ClineSayBrowserAction {
	action: BrowserAction
	coordinate?: string
	size?: string
	text?: string
}

export type BrowserActionResult = {
	screenshot?: string
	logs?: string
	currentUrl?: string
	currentMousePosition?: string
}

export interface ClineAskUseMcpServer {
	serverName: string
	type: "use_mcp_tool" | "access_mcp_resource"
	toolName?: string
	arguments?: string
	uri?: string
}

export interface ClineApiReqInfo {
	request?: string
	tokensIn?: number
	tokensOut?: number
	cacheWrites?: number
	cacheReads?: number
	cost?: number
	cancelReason?: ClineApiReqCancelReason
	streamingFailedMessage?: string
}

export type ClineApiReqCancelReason = "streaming_failed" | "user_cancelled"<|MERGE_RESOLUTION|>--- conflicted
+++ resolved
@@ -71,15 +71,13 @@
 		| "showSystemNotification" // kilocode_change
 		| "openInBrowser" // kilocode_change
 		| "acceptInput"
+		| "focusChatInput" // kilocode_change
 		| "setHistoryPreviewCollapsed"
 		| "commandExecutionStatus"
 		| "vsCodeSetting"
-<<<<<<< HEAD
 		| "profileDataResponse" // kilocode_change
 		| "balanceDataResponse" // kilocode_change
-=======
 		| "condenseTaskContextResponse"
->>>>>>> dbb58f08
 	text?: string
 	action?:
 		| "chatButtonClicked"
