import type {
	GlobalSettings,
	ProviderSettingsEntry,
	ProviderSettings,
	HistoryItem,
	ModeConfig,
	TelemetrySetting,
	Experiments,
	ClineMessage,
	OrganizationAllowList,
	CloudUserInfo,
	ShareVisibility,
} from "@roo-code/types"

import { GitCommit } from "../utils/git"

import { McpServer } from "./mcp"
import { McpMarketplaceCatalog, McpDownloadResponse } from "./kilocode/mcp"
import { Mode } from "./modes"
import { RouterModels } from "./api"
import { ProfileDataResponsePayload, BalanceDataResponsePayload } from "./WebviewMessage" // kilocode_change
import { ClineRulesToggles } from "./cline-rules" // kilocode_change
import type { MarketplaceItem } from "@roo-code/types"

// Command interface for frontend/backend communication
export interface Command {
	name: string
	source: "global" | "project"
	filePath?: string
	description?: string
	argumentHint?: string
}

// Type for marketplace installed metadata
export interface MarketplaceInstalledMetadata {
	project: Record<string, { type: string }>
	global: Record<string, { type: string }>
}

// Indexing status types
export interface IndexingStatus {
	systemStatus: string
	message?: string
	processedItems: number
	totalItems: number
	currentItemUnit?: string
}

export interface IndexingStatusUpdateMessage {
	type: "indexingStatusUpdate"
	values: IndexingStatus
}

export interface LanguageModelChatSelector {
	vendor?: string
	family?: string
	version?: string
	id?: string
}

// Represents JSON data that is sent from extension to webview, called
// ExtensionMessage and has 'type' enum which can be 'plusButtonClicked' or
// 'settingsButtonClicked' or 'hello'. Webview will hold state.
export interface ExtensionMessage {
	type:
		| "action"
		| "state"
		| "selectedImages"
		| "theme"
		| "workspaceUpdated"
		| "invoke"
		| "messageUpdated"
		| "mcpServers"
		| "enhancedPrompt"
		| "commitSearchResults"
		| "listApiConfig"
		| "routerModels"
		| "openAiModels"
		| "ollamaModels"
		| "lmStudioModels"
		| "vsCodeLmModels"
		| "huggingFaceModels"
		| "vsCodeLmApiAvailable"
		| "updatePrompt"
		| "systemPrompt"
		| "autoApprovalEnabled"
		| "updateCustomMode"
		| "deleteCustomMode"
		| "exportModeResult"
		| "importModeResult"
		| "checkRulesDirectoryResult"
		| "deleteCustomModeCheck"
		| "currentCheckpointUpdated"
		| "showHumanRelayDialog"
		| "humanRelayResponse"
		| "humanRelayCancel"
		| "insertTextToChatArea" // kilocode_change
		| "browserToolEnabled"
		| "browserConnectionResult"
		| "remoteBrowserEnabled"
		| "ttsStart"
		| "ttsStop"
		| "maxReadFileLine"
		| "fileSearchResults"
		| "toggleApiConfigPin"
		| "mcpMarketplaceCatalog" // kilocode_change
		| "mcpDownloadDetails" // kilocode_change
		| "showSystemNotification" // kilocode_change
		| "openInBrowser" // kilocode_change
		| "acceptInput"
		| "focusChatInput" // kilocode_change
		| "setHistoryPreviewCollapsed"
		| "commandExecutionStatus"
		| "mcpExecutionStatus"
		| "vsCodeSetting"
		| "profileDataResponse" // kilocode_change
		| "balanceDataResponse" // kilocode_change
		| "authenticatedUser"
		| "condenseTaskContextResponse"
		| "singleRouterModelFetchResponse"
		| "indexingStatusUpdate"
		| "indexCleared"
		| "codebaseIndexConfig"
		| "rulesData" // kilocode_change
		| "marketplaceInstallResult"
		| "marketplaceRemoveResult"
		| "marketplaceData"
		| "mermaidFixResponse" // kilocode_change
		| "shareTaskSuccess"
		| "codeIndexSettingsSaved"
		| "codeIndexSecretStatus"
		| "showDeleteMessageDialog"
		| "showEditMessageDialog"
<<<<<<< HEAD
		| "kilocodeNotificationsResponse" // kilocode_change
=======
		| "commands"
		| "insertTextIntoTextarea"
>>>>>>> 1695c83c
	text?: string
	payload?: ProfileDataResponsePayload | BalanceDataResponsePayload // kilocode_change: Add payload for profile and balance data
	action?:
		| "chatButtonClicked"
		| "mcpButtonClicked"
		| "settingsButtonClicked"
		| "historyButtonClicked"
		| "promptsButtonClicked"
		| "profileButtonClicked" // kilocode_change
		| "marketplaceButtonClicked"
		| "accountButtonClicked"
		| "didBecomeVisible"
		| "focusInput"
		| "switchTab"
		| "focusChatInput" // kilocode_change
	invoke?: "newChat" | "sendMessage" | "primaryButtonClick" | "secondaryButtonClick" | "setChatBoxMessage"
	state?: ExtensionState
	images?: string[]
	filePaths?: string[]
	openedTabs?: Array<{
		label: string
		isActive: boolean
		path?: string
	}>
	clineMessage?: ClineMessage
	routerModels?: RouterModels
	openAiModels?: string[]
	ollamaModels?: string[]
	lmStudioModels?: string[]
	vsCodeLmModels?: { vendor?: string; family?: string; version?: string; id?: string }[]
	huggingFaceModels?: Array<{
		id: string
		object: string
		created: number
		owned_by: string
		providers: Array<{
			provider: string
			status: "live" | "staging" | "error"
			supports_tools?: boolean
			supports_structured_output?: boolean
			context_length?: number
			pricing?: {
				input: number
				output: number
			}
		}>
	}>
	mcpServers?: McpServer[]
	commits?: GitCommit[]
	listApiConfig?: ProviderSettingsEntry[]
	mode?: Mode
	customMode?: ModeConfig
	slug?: string
	success?: boolean
	values?: Record<string, any>
	requestId?: string
	promptText?: string
	results?: { path: string; type: "file" | "folder"; label?: string }[]
	error?: string
	mcpMarketplaceCatalog?: McpMarketplaceCatalog // kilocode_change
	mcpDownloadDetails?: McpDownloadResponse // kilocode_change
	notificationOptions?: {
		title?: string
		subtitle?: string
		message: string
	} // kilocode_change
	url?: string // kilocode_change
	setting?: string
	value?: any
	hasContent?: boolean // For checkRulesDirectoryResult
	items?: MarketplaceItem[]
	userInfo?: CloudUserInfo
	organizationAllowList?: OrganizationAllowList
	tab?: string
	// kilocode_change: Rules data
	globalRules?: ClineRulesToggles
	localRules?: ClineRulesToggles
	globalWorkflows?: ClineRulesToggles
	localWorkflows?: ClineRulesToggles
	marketplaceItems?: MarketplaceItem[]
	organizationMcps?: MarketplaceItem[]
	marketplaceInstalledMetadata?: MarketplaceInstalledMetadata
<<<<<<< HEAD
	fixedCode?: string | null // For mermaidFixResponse // kilocode_change
=======
	errors?: string[]
>>>>>>> 1695c83c
	visibility?: ShareVisibility
	rulesFolderPath?: string
	settings?: any
	messageTs?: number
	context?: string
<<<<<<< HEAD
	// kilocode_change start: Notifications
	notifications?: Array<{
		id: string
		title: string
		message: string
		action?: {
			actionText: string
			actionURL: string
		}
	}>
	// kilocode_change end
=======
	commands?: Command[]
>>>>>>> 1695c83c
}

export type ExtensionState = Pick<
	GlobalSettings,
	| "currentApiConfigName"
	| "listApiConfigMeta"
	| "pinnedApiConfigs"
	// | "lastShownAnnouncementId"
	| "customInstructions"
	// | "taskHistory" // Optional in GlobalSettings, required here.
	| "autoApprovalEnabled"
	| "alwaysAllowReadOnly"
	| "alwaysAllowReadOnlyOutsideWorkspace"
	| "alwaysAllowWrite"
	| "alwaysAllowWriteOutsideWorkspace"
	| "alwaysAllowWriteProtected"
	// | "writeDelayMs" // Optional in GlobalSettings, required here.
	| "alwaysAllowBrowser"
	| "alwaysApproveResubmit"
	// | "requestDelaySeconds" // Optional in GlobalSettings, required here.
	| "alwaysAllowMcp"
	| "alwaysAllowModeSwitch"
	| "alwaysAllowSubtasks"
	| "alwaysAllowExecute"
	| "alwaysAllowUpdateTodoList"
	| "allowedCommands"
	| "deniedCommands"
	| "allowedMaxRequests"
	| "browserToolEnabled"
	| "browserViewportSize"
	| "showAutoApproveMenu" // kilocode_change
	| "screenshotQuality"
	| "remoteBrowserEnabled"
	| "remoteBrowserHost"
	// | "enableCheckpoints" // Optional in GlobalSettings, required here.
	| "ttsEnabled"
	| "ttsSpeed"
	| "soundEnabled"
	| "soundVolume"
	// | "maxOpenTabsContext" // Optional in GlobalSettings, required here.
	// | "maxWorkspaceFiles" // Optional in GlobalSettings, required here.
	// | "showRooIgnoredFiles" // Optional in GlobalSettings, required here.
	// | "maxReadFileLine" // Optional in GlobalSettings, required here.
	| "maxConcurrentFileReads" // Optional in GlobalSettings, required here.
	| "allowVeryLargeReads" // kilocode_change
	| "terminalOutputLineLimit"
	| "terminalOutputCharacterLimit"
	| "terminalShellIntegrationTimeout"
	| "terminalShellIntegrationDisabled"
	| "terminalCommandDelay"
	| "terminalPowershellCounter"
	| "terminalZshClearEolMark"
	| "terminalZshOhMy"
	| "terminalZshP10k"
	| "terminalZdotdir"
	| "terminalCompressProgressBar"
	| "diagnosticsEnabled"
	| "diffEnabled"
	| "fuzzyMatchThreshold"
	// | "experiments" // Optional in GlobalSettings, required here.
	| "language"
	// | "telemetrySetting" // Optional in GlobalSettings, required here.
	// | "mcpEnabled" // Optional in GlobalSettings, required here.
	// | "enableMcpServerCreation" // Optional in GlobalSettings, required here.
	// | "mode" // Optional in GlobalSettings, required here.
	| "modeApiConfigs"
	// | "customModes" // Optional in GlobalSettings, required here.
	| "customModePrompts"
	| "customSupportPrompts"
	| "enhancementApiConfigId"
	| "localWorkflowToggles" // kilocode_change
	| "globalRulesToggles" // kilocode_change
	| "localRulesToggles" // kilocode_change
	| "globalWorkflowToggles" // kilocode_change
	| "commitMessageApiConfigId" // kilocode_change
	| "dismissedNotificationIds" // kilocode_change
	| "ghostServiceSettings" // kilocode_change
	| "condensingApiConfigId"
	| "customCondensingPrompt"
	| "codebaseIndexConfig"
	| "codebaseIndexModels"
	| "profileThresholds"
	| "systemNotificationsEnabled" // kilocode_change
	| "includeDiagnosticMessages"
	| "maxDiagnosticMessages"
> & {
	version: string
	clineMessages: ClineMessage[]
	currentTaskItem?: HistoryItem
	apiConfiguration?: ProviderSettings
	uriScheme?: string
	uiKind?: string // kilocode_change
	shouldShowAnnouncement: boolean

	taskHistory: HistoryItem[]

	writeDelayMs: number
	requestDelaySeconds: number

	enableCheckpoints: boolean
	maxOpenTabsContext: number // Maximum number of VSCode open tabs to include in context (0-500)
	maxWorkspaceFiles: number // Maximum number of files to include in current working directory details (0-500)
	showRooIgnoredFiles: boolean // Whether to show .kilocodeignore'd files in listings
	maxReadFileLine: number // Maximum number of lines to read from a file before truncating
<<<<<<< HEAD
	showAutoApproveMenu: boolean // kilocode_change: Whether to show the auto-approve menu in the chat view
=======
	maxImageFileSize: number // Maximum size of image files to process in MB
	maxTotalImageSize: number // Maximum total size for all images in a single read operation in MB
>>>>>>> 1695c83c

	experiments: Experiments // Map of experiment IDs to their enabled state

	mcpEnabled: boolean
	enableMcpServerCreation: boolean

	mode: Mode
	customModes: ModeConfig[]
	toolRequirements?: Record<string, boolean> // Map of tool names to their requirements (e.g. {"apply_diff": true} if diffEnabled)

	cwd?: string // Current working directory
	telemetrySetting: TelemetrySetting
	telemetryKey?: string
	machineId?: string

	renderContext: "sidebar" | "editor"
	settingsImportedAt?: number
	historyPreviewCollapsed?: boolean
	showTaskTimeline?: boolean // kilocode_change

	cloudUserInfo: CloudUserInfo | null
	cloudIsAuthenticated: boolean
	cloudApiUrl?: string
	sharingEnabled: boolean
	organizationAllowList: OrganizationAllowList
	organizationSettingsVersion?: number

	autoCondenseContext: boolean
	autoCondenseContextPercent: number
	marketplaceItems?: MarketplaceItem[]
	marketplaceInstalledMetadata?: { project: Record<string, any>; global: Record<string, any> }
	profileThresholds: Record<string, number>
	hasOpenedModeSelector: boolean
}

export interface ClineSayTool {
	tool:
		| "editedExistingFile"
		| "appliedDiff"
		| "newFileCreated"
		| "codebaseSearch"
		| "readFile"
		| "fetchInstructions"
		| "listFilesTopLevel"
		| "listFilesRecursive"
		| "listCodeDefinitionNames"
		| "searchFiles"
		| "switchMode"
		| "newTask"
		| "finishTask"
		| "searchAndReplace"
		| "insertContent"
	path?: string
	diff?: string
	content?: string
	regex?: string
	filePattern?: string
	mode?: string
	reason?: string
	isOutsideWorkspace?: boolean
	isProtected?: boolean
	additionalFileCount?: number // Number of additional files in the same read_file request
	search?: string
	replace?: string
	useRegex?: boolean
	ignoreCase?: boolean
	startLine?: number
	endLine?: number
	lineNumber?: number
	query?: string
	batchFiles?: Array<{
		path: string
		lineSnippet: string
		isOutsideWorkspace?: boolean
		key: string
		content?: string
	}>
	batchDiffs?: Array<{
		path: string
		changeCount: number
		key: string
		content: string
		diffs?: Array<{
			content: string
			startLine?: number
		}>
	}>
	question?: string
}

// Must keep in sync with system prompt.
export const browserActions = [
	"launch",
	"click",
	"hover",
	"type",
	"scroll_down",
	"scroll_up",
	"resize",
	"close",
] as const

export type BrowserAction = (typeof browserActions)[number]

export interface ClineSayBrowserAction {
	action: BrowserAction
	coordinate?: string
	size?: string
	text?: string
}

export type BrowserActionResult = {
	screenshot?: string
	logs?: string
	currentUrl?: string
	currentMousePosition?: string
}

export interface ClineAskUseMcpServer {
	serverName: string
	type: "use_mcp_tool" | "access_mcp_resource"
	toolName?: string
	arguments?: string
	uri?: string
	response?: string
}

export interface ClineApiReqInfo {
	request?: string
	tokensIn?: number
	tokensOut?: number
	cacheWrites?: number
	cacheReads?: number
	cost?: number
	usageMissing?: boolean // kilocode_change
	cancelReason?: ClineApiReqCancelReason
	streamingFailedMessage?: string
	apiProtocol?: "anthropic" | "openai"
}

export type ClineApiReqCancelReason = "streaming_failed" | "user_cancelled"<|MERGE_RESOLUTION|>--- conflicted
+++ resolved
@@ -131,12 +131,9 @@
 		| "codeIndexSecretStatus"
 		| "showDeleteMessageDialog"
 		| "showEditMessageDialog"
-<<<<<<< HEAD
 		| "kilocodeNotificationsResponse" // kilocode_change
-=======
 		| "commands"
 		| "insertTextIntoTextarea"
->>>>>>> 1695c83c
 	text?: string
 	payload?: ProfileDataResponsePayload | BalanceDataResponsePayload // kilocode_change: Add payload for profile and balance data
 	action?:
@@ -219,17 +216,13 @@
 	marketplaceItems?: MarketplaceItem[]
 	organizationMcps?: MarketplaceItem[]
 	marketplaceInstalledMetadata?: MarketplaceInstalledMetadata
-<<<<<<< HEAD
 	fixedCode?: string | null // For mermaidFixResponse // kilocode_change
-=======
 	errors?: string[]
->>>>>>> 1695c83c
 	visibility?: ShareVisibility
 	rulesFolderPath?: string
 	settings?: any
 	messageTs?: number
 	context?: string
-<<<<<<< HEAD
 	// kilocode_change start: Notifications
 	notifications?: Array<{
 		id: string
@@ -241,9 +234,7 @@
 		}
 	}>
 	// kilocode_change end
-=======
 	commands?: Command[]
->>>>>>> 1695c83c
 }
 
 export type ExtensionState = Pick<
@@ -348,12 +339,9 @@
 	maxWorkspaceFiles: number // Maximum number of files to include in current working directory details (0-500)
 	showRooIgnoredFiles: boolean // Whether to show .kilocodeignore'd files in listings
 	maxReadFileLine: number // Maximum number of lines to read from a file before truncating
-<<<<<<< HEAD
 	showAutoApproveMenu: boolean // kilocode_change: Whether to show the auto-approve menu in the chat view
-=======
 	maxImageFileSize: number // Maximum size of image files to process in MB
 	maxTotalImageSize: number // Maximum total size for all images in a single read operation in MB
->>>>>>> 1695c83c
 
 	experiments: Experiments // Map of experiment IDs to their enabled state
 
