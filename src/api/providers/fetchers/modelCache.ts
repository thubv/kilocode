import * as path from "path"
import fs from "fs/promises"

import NodeCache from "node-cache"

import type { ProviderName } from "@roo-code/types"

import { safeWriteJson } from "../../../utils/safeWriteJson"

import { ContextProxy } from "../../../core/config/ContextProxy"
import { getCacheDirectoryPath } from "../../../utils/storage"
import type { RouterName, ModelRecord } from "../../../shared/api"
import { fileExistsAtPath } from "../../../utils/fs"

import { getOpenRouterModels } from "./openrouter"
import { getVercelAiGatewayModels } from "./vercel-ai-gateway"
import { getRequestyModels } from "./requesty"
import { getGlamaModels } from "./glama"
import { getUnboundModels } from "./unbound"
import { getLiteLLMModels } from "./litellm"
import { GetModelsOptions } from "../../../shared/api"
import { getKiloBaseUriFromToken } from "../../../shared/kilocode/token"
import { getOllamaModels } from "./ollama"
import { getLMStudioModels } from "./lmstudio"
import { getIOIntelligenceModels } from "./io-intelligence"

// kilocode_change start
import { cerebrasModels } from "@roo-code/types"
// kilocode_change end

import { getDeepInfraModels } from "./deepinfra"
import { getHuggingFaceModels } from "./huggingface"

const memoryCache = new NodeCache({ stdTTL: 5 * 60, checkperiod: 5 * 60 })

export /*kilocode_change*/ async function writeModels(router: RouterName, data: ModelRecord) {
	const filename = `${router}_models.json`
	const cacheDir = await getCacheDirectoryPath(ContextProxy.instance.globalStorageUri.fsPath)
	await safeWriteJson(path.join(cacheDir, filename), data)
}

export /*kilocode_change*/ async function readModels(router: RouterName): Promise<ModelRecord | undefined> {
	const filename = `${router}_models.json`
	const cacheDir = await getCacheDirectoryPath(ContextProxy.instance.globalStorageUri.fsPath)
	const filePath = path.join(cacheDir, filename)
	const exists = await fileExistsAtPath(filePath)
	return exists ? JSON.parse(await fs.readFile(filePath, "utf8")) : undefined
}

/**
 * Get models from the cache or fetch them from the provider and cache them.
 * There are two caches:
 * 1. Memory cache - This is a simple in-memory cache that is used to store models for a short period of time.
 * 2. File cache - This is a file-based cache that is used to store models for a longer period of time.
 *
 * @param router - The router to fetch models from.
 * @param apiKey - Optional API key for the provider.
 * @param baseUrl - Optional base URL for the provider (currently used only for LiteLLM).
 * @returns The models from the cache or the fetched models.
 */
export const getModels = async (options: GetModelsOptions): Promise<ModelRecord> => {
	const { provider } = options

	let models = getModelsFromCache(provider)

	if (models) {
		return models
	}

	try {
		switch (provider) {
			case "openrouter":
				// kilocode_change start: base url and bearer token
				models = await getOpenRouterModels({
					openRouterBaseUrl: options.baseUrl,
					headers: options.apiKey ? { Authorization: `Bearer ${options.apiKey}` } : undefined,
				})
				// kilocode_change end
				break
			case "requesty":
				// Requesty models endpoint requires an API key for per-user custom policies.
				models = await getRequestyModels(options.baseUrl, options.apiKey)
				break
			case "glama":
				models = await getGlamaModels()
				break
			case "unbound":
				// Unbound models endpoint requires an API key to fetch application specific models.
				models = await getUnboundModels(options.apiKey)
				break
			case "litellm":
				// Type safety ensures apiKey and baseUrl are always provided for LiteLLM.
				models = await getLiteLLMModels(options.apiKey, options.baseUrl)
				break
			// kilocode_change start
			case "kilocode-openrouter":
				models = await getOpenRouterModels({
					openRouterBaseUrl:
						getKiloBaseUriFromToken(options.kilocodeToken ?? "") +
						(options.kilocodeOrganizationId
							? `/api/organizations/${options.kilocodeOrganizationId}`
							: "/api/openrouter"),
					headers: options.kilocodeToken ? { Authorization: `Bearer ${options.kilocodeToken}` } : undefined,
				})
				break
			// kilocode_change end
			case "cerebras":
				models = cerebrasModels
				break
			case "ollama":
				models = await getOllamaModels(options.baseUrl, options.apiKey)
				break
			case "lmstudio":
				models = await getLMStudioModels(options.baseUrl)
				break
			case "deepinfra":
				models = await getDeepInfraModels(options.apiKey, options.baseUrl)
				break
			case "io-intelligence":
				models = await getIOIntelligenceModels(options.apiKey)
				break
			case "vercel-ai-gateway":
				models = await getVercelAiGatewayModels()
				break
			case "huggingface":
				models = await getHuggingFaceModels()
				break
			default: {
				// Ensures router is exhaustively checked if RouterName is a strict union.
				const exhaustiveCheck: never = provider
				throw new Error(`Unknown provider: ${exhaustiveCheck}`)
			}
		}

		// Cache the fetched models (even if empty, to signify a successful fetch with no models).
		memoryCache.set(provider, models)

<<<<<<< HEAD
		/* kilocode_change: skip useless file IO
=======
>>>>>>> 17ae7e2d
		await writeModels(provider, models).catch((err) =>
			console.error(`[getModels] Error writing ${provider} models to file cache:`, err),
		)

		try {
			models = await readModels(provider)
		} catch (error) {
			console.error(`[getModels] error reading ${provider} models from file cache`, error)
		}
		*/
		return models || {}
	} catch (error) {
		// Log the error and re-throw it so the caller can handle it (e.g., show a UI message).
		console.error(`[getModels] Failed to fetch models in modelCache for ${provider}:`, error)

		throw error // Re-throw the original error to be handled by the caller.
	}
}

/**
 * Flush models memory cache for a specific router.
 *
 * @param router - The router to flush models for.
 */
export const flushModels = async (router: RouterName) => {
	memoryCache.del(router)
}

export function getModelsFromCache(provider: ProviderName) {
	return memoryCache.get<ModelRecord>(provider)
}<|MERGE_RESOLUTION|>--- conflicted
+++ resolved
@@ -135,10 +135,7 @@
 		// Cache the fetched models (even if empty, to signify a successful fetch with no models).
 		memoryCache.set(provider, models)
 
-<<<<<<< HEAD
 		/* kilocode_change: skip useless file IO
-=======
->>>>>>> 17ae7e2d
 		await writeModels(provider, models).catch((err) =>
 			console.error(`[getModels] Error writing ${provider} models to file cache:`, err),
 		)
