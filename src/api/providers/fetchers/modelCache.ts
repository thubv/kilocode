import * as path from "path"
import fs from "fs/promises"

import NodeCache from "node-cache"

import type { ProviderName } from "@roo-code/types"

import { safeWriteJson } from "../../../utils/safeWriteJson"

import { ContextProxy } from "../../../core/config/ContextProxy"
import { getCacheDirectoryPath } from "../../../utils/storage"
import type { RouterName, ModelRecord } from "../../../shared/api"
import { fileExistsAtPath } from "../../../utils/fs"

import { getOpenRouterModels } from "./openrouter"
import { getVercelAiGatewayModels } from "./vercel-ai-gateway"
import { getRequestyModels } from "./requesty"
import { getGlamaModels } from "./glama"
import { getUnboundModels } from "./unbound"
import { getLiteLLMModels } from "./litellm"
import { GetModelsOptions } from "../../../shared/api"
import { getKiloBaseUriFromToken } from "../../../shared/kilocode/token"
import { getOllamaModels } from "./ollama"
import { getLMStudioModels } from "./lmstudio"
import { getIOIntelligenceModels } from "./io-intelligence"
<<<<<<< HEAD
import { getOvhCloudAiEndpointsModels } from "./ovhcloud"
=======
import { getChutesModels } from "./chutes" // kilocode_change
>>>>>>> 21dc1236

import { getDeepInfraModels } from "./deepinfra"
import { getHuggingFaceModels } from "./huggingface"

const memoryCache = new NodeCache({ stdTTL: 5 * 60, checkperiod: 5 * 60 })

export /*kilocode_change*/ async function writeModels(router: RouterName, data: ModelRecord) {
	const filename = `${router}_models.json`
	const cacheDir = await getCacheDirectoryPath(ContextProxy.instance.globalStorageUri.fsPath)
	await safeWriteJson(path.join(cacheDir, filename), data)
}

export /*kilocode_change*/ async function readModels(router: RouterName): Promise<ModelRecord | undefined> {
	const filename = `${router}_models.json`
	const cacheDir = await getCacheDirectoryPath(ContextProxy.instance.globalStorageUri.fsPath)
	const filePath = path.join(cacheDir, filename)
	const exists = await fileExistsAtPath(filePath)
	return exists ? JSON.parse(await fs.readFile(filePath, "utf8")) : undefined
}

/**
 * Get models from the cache or fetch them from the provider and cache them.
 * There are two caches:
 * 1. Memory cache - This is a simple in-memory cache that is used to store models for a short period of time.
 * 2. File cache - This is a file-based cache that is used to store models for a longer period of time.
 *
 * @param router - The router to fetch models from.
 * @param apiKey - Optional API key for the provider.
 * @param baseUrl - Optional base URL for the provider (currently used only for LiteLLM).
 * @returns The models from the cache or the fetched models.
 */
export const getModels = async (options: GetModelsOptions): Promise<ModelRecord> => {
	const { provider } = options

	let models = getModelsFromCache(provider)

	if (models) {
		return models
	}

	try {
		switch (provider) {
			case "openrouter":
				// kilocode_change start: base url and bearer token
				models = await getOpenRouterModels({
					openRouterBaseUrl: options.baseUrl,
					headers: options.apiKey ? { Authorization: `Bearer ${options.apiKey}` } : undefined,
				})
				// kilocode_change end
				break
			case "requesty":
				// Requesty models endpoint requires an API key for per-user custom policies.
				models = await getRequestyModels(options.baseUrl, options.apiKey)
				break
			case "glama":
				models = await getGlamaModels()
				break
			case "unbound":
				// Unbound models endpoint requires an API key to fetch application specific models.
				models = await getUnboundModels(options.apiKey)
				break
			case "litellm":
				// Type safety ensures apiKey and baseUrl are always provided for LiteLLM.
				models = await getLiteLLMModels(options.apiKey, options.baseUrl)
				break
			// kilocode_change start
			case "kilocode-openrouter":
				models = await getOpenRouterModels({
					openRouterBaseUrl:
						getKiloBaseUriFromToken(options.kilocodeToken ?? "") +
						(options.kilocodeOrganizationId
							? `/api/organizations/${options.kilocodeOrganizationId}`
							: "/api/openrouter"),
					headers: options.kilocodeToken ? { Authorization: `Bearer ${options.kilocodeToken}` } : undefined,
				})
				break
			case "chutes":
				models = await getChutesModels(options.apiKey)
				break
			// kilocode_change end
			case "ollama":
				models = await getOllamaModels(options.baseUrl, options.apiKey, options.numCtx /*kilocode_change*/)
				break
			case "lmstudio":
				models = await getLMStudioModels(options.baseUrl)
				break
			case "deepinfra":
				models = await getDeepInfraModels(options.apiKey, options.baseUrl)
				break
			case "io-intelligence":
				models = await getIOIntelligenceModels(options.apiKey)
				break
			case "vercel-ai-gateway":
				models = await getVercelAiGatewayModels()
				break
			case "huggingface":
				models = await getHuggingFaceModels()
				break
			case "ovhcloud":
				models = await getOvhCloudAiEndpointsModels()
				break
			default: {
				// Ensures router is exhaustively checked if RouterName is a strict union.
				const exhaustiveCheck: never = provider
				throw new Error(`Unknown provider: ${exhaustiveCheck}`)
			}
		}

		// Cache the fetched models (even if empty, to signify a successful fetch with no models).
		memoryCache.set(provider, models)

		/* kilocode_change: skip useless file IO
		await writeModels(provider, models).catch((err) =>
			console.error(`[getModels] Error writing ${provider} models to file cache:`, err),
		)

		try {
			models = await readModels(provider)
		} catch (error) {
			console.error(`[getModels] error reading ${provider} models from file cache`, error)
		}
		*/
		return models || {}
	} catch (error) {
		// Log the error and re-throw it so the caller can handle it (e.g., show a UI message).
		console.error(`[getModels] Failed to fetch models in modelCache for ${provider}:`, error)

		throw error // Re-throw the original error to be handled by the caller.
	}
}

/**
 * Flush models memory cache for a specific router.
 *
 * @param router - The router to flush models for.
 */
export const flushModels = async (router: RouterName) => {
	memoryCache.del(router)
}

export function getModelsFromCache(provider: ProviderName) {
	return memoryCache.get<ModelRecord>(provider)
}<|MERGE_RESOLUTION|>--- conflicted
+++ resolved
@@ -23,11 +23,10 @@
 import { getOllamaModels } from "./ollama"
 import { getLMStudioModels } from "./lmstudio"
 import { getIOIntelligenceModels } from "./io-intelligence"
-<<<<<<< HEAD
+// kilocode_change start
 import { getOvhCloudAiEndpointsModels } from "./ovhcloud"
-=======
-import { getChutesModels } from "./chutes" // kilocode_change
->>>>>>> 21dc1236
+import { getChutesModels } from "./chutes"
+// kilocode_change end
 
 import { getDeepInfraModels } from "./deepinfra"
 import { getHuggingFaceModels } from "./huggingface"
