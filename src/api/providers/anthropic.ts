--- conflicted
+++ resolved
@@ -1,32 +1,17 @@
 import { Anthropic } from "@anthropic-ai/sdk"
+import { Stream as AnthropicStream } from "@anthropic-ai/sdk/streaming"
 import { CacheControlEphemeral } from "@anthropic-ai/sdk/resources"
-<<<<<<< HEAD
-import { Stream as AnthropicStream } from "@anthropic-ai/sdk/streaming"
-import {
-	anthropicDefaultModelId,
-	AnthropicModelId,
-	anthropicModels,
-	ApiHandlerOptions,
-	ModelInfo,
-} from "../../shared/api"
-import { getModelParams } from "../getModelParams"
-import { SingleCompletionHandler } from "../index"
-=======
 
 import type { ModelInfo } from "@roo-code/types"
 
 import { anthropicDefaultModelId, AnthropicModelId, anthropicModels, ApiHandlerOptions } from "../../shared/api"
 
->>>>>>> 582a117a
 import { ApiStream } from "../transform/stream"
 import { getModelParams } from "../transform/model-params"
 
 import { ANTHROPIC_DEFAULT_MAX_TOKENS } from "./constants"
-<<<<<<< HEAD
-=======
 import { BaseProvider } from "./base-provider"
 import type { SingleCompletionHandler, ApiHandlerCreateMessageMetadata } from "../index"
->>>>>>> 582a117a
 
 export class AnthropicHandler extends BaseProvider implements SingleCompletionHandler {
 	private options: ApiHandlerOptions
